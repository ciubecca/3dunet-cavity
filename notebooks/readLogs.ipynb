--- conflicted
+++ resolved
@@ -2,11 +2,7 @@
  "cells": [
   {
    "cell_type": "code",
-<<<<<<< HEAD
-   "execution_count": 10,
-=======
    "execution_count": 1,
->>>>>>> 3da71609
    "id": "4b6c9dff",
    "metadata": {},
    "outputs": [
@@ -50,11 +46,7 @@
   },
   {
    "cell_type": "code",
-<<<<<<< HEAD
-   "execution_count": 11,
-=======
    "execution_count": 2,
->>>>>>> 3da71609
    "id": "09e7947b",
    "metadata": {},
    "outputs": [],
@@ -90,39 +82,8 @@
      "name": "stdout",
      "output_type": "stream",
      "text": [
-<<<<<<< HEAD
-      "'Key val_eval_score_avg was not found in Reservoir' /home/lorenzo/3dunet-cavity/runs/run_210628_baseline/checkpoint/logs/events.out.tfevents.1624891091.codon-gpu-001.ebi.ac.uk\n",
-      "0.0010920785134658217 run_210628_baseline_1625062256\n",
-      "0.40080419182777405 210831_features_1630424631\n",
-      "0.0 210907_features_rot_1631143075\n",
-      "0.3410890996456146 210812_fmaps16_1629144884\n",
-      "0.2913040220737457 210820_pdb_cr_1629763095\n",
-      "0.44252970814704895 210909_features_norot_1631275428\n",
-      "0.3487488925457001 210812_pool3_1629145223\n",
-      "0.41488146781921387 210817_el_cpu_1629224213\n",
-      "0.38577449321746826 210810_pdb_1628633033\n",
-      "0.0 210909_features_rot_dbg_1631182507\n",
-      "0.4574761986732483 210909_features_rot_dbg_1631295683\n",
-      "0.38386842608451843 210831_features_nostd_1630424047\n",
-      "0.39823853969573975 210822_0_dielec_1629647183\n",
-      "0.31719285249710083 run_210628_gpu_1624884749\n",
-      "0.46237483620643616 210817_features_cpu_1629224426\n",
-      "0.3557639718055725 210812_pdb_cr_cpu_1628871798\n",
-      "0.1631384640932083 210812_pdb_cr_cpu_1628766898\n",
-      "'Key val_eval_score_avg was not found in Reservoir' /home/lorenzo/3dunet-cavity/runs/210818_noise_cpu/checkpoint/logs/events.out.tfevents.1629302705.hl-codon-40-01.ebi.ac.uk\n",
-      "0.4043527841567993 210818_noise_cpu_1629375445\n",
-      "0.4014698565006256 210818_res_cpu_1629300629\n",
-      "'Key val_eval_score_avg was not found in Reservoir' /home/lorenzo/3dunet-cavity/runs/210805_pdb/checkpoint/logs/events.out.tfevents.1628379933.codon-gpu-001.ebi.ac.uk\n",
-      "0.3244960308074951 210831_nostd_1630422643\n",
-      "0.4389442503452301 210915_feat_rotprob_1631932202\n",
-      "0.45707017183303833 210914_features_rot_log_1631784317\n",
-      "'Key val_eval_score_avg was not found in Reservoir' /home/lorenzo/3dunet-cavity/runs/210914_features_rot_log/checkpoint/logs/events.out.tfevents.1631634159.codon-gpu-001.ebi.ac.uk\n",
-      "0.30115392804145813 210822_4_5_ligandradius_1629635767\n",
-      "0.34328678250312805 run_210623_gpu_1624449624\n"
-=======
       "('3dunet-refactor', '210929_potkala', '1633139440') does not have data\n",
       "('3dunet-refactor', '210929_kala', '1633048681') does not have data\n"
->>>>>>> 3da71609
      ]
     }
    ],
@@ -264,9 +225,6 @@
   {
    "cell_type": "code",
    "execution_count": null,
-<<<<<<< HEAD
-   "id": "59e9a17d",
-=======
    "id": "407c3369",
    "metadata": {},
    "outputs": [],
@@ -346,7 +304,6 @@
    "cell_type": "code",
    "execution_count": null,
    "id": "c20a8996",
->>>>>>> 3da71609
    "metadata": {},
    "outputs": [],
    "source": []

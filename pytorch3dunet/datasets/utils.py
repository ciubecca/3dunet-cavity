--- conflicted
+++ resolved
@@ -1,430 +1,92 @@
-import importlib
-from pytorch3dunet.unet3d.utils import get_logger, profile
-<<<<<<< HEAD
-
-logger = get_logger('Dataset')
-
-class ConfigDataset(Dataset):
-    def __getitem__(self, index):
-        raise NotImplementedError
-
-    def __len__(self):
-        raise NotImplementedError
-
-    @classmethod
-    def create_datasets(cls, dataset_config, phase):
-        """
-        Factory method for creating a list of datasets based on the provided config.
-
-        Args:
-            dataset_config (dict): dataset configuration
-            phase (str): one of ['train', 'val', 'test']
-=======
-import torch
-import collections
->>>>>>> 3da71609
-
-MAX_SEED = 2 ** 32 - 1
-
-logger = get_logger('Utils')
-
-
-def default_prediction_collate(batch):
-    """
-    Default collate_fn to form a mini-batch of Tensor(s) for HDF5 based datasets
-    """
-    error_msg = "batch must contain tensors or slice; found {}"
-    if isinstance(batch[0], torch.Tensor):
-        return torch.stack(batch, 0)
-    elif isinstance(batch[0], tuple) and isinstance(batch[0][0], slice):
-        return batch
-    elif isinstance(batch[0], collections.Sequence):
-        transposed = zip(*batch)
-        return [default_prediction_collate(samples) for samples in transposed]
-
-    raise TypeError((error_msg.format(type(batch[0]))))
-
-
-def get_class(class_name, modules):
-    for module in modules:
-        try:
-            m = importlib.import_module(module)
-            clazz = getattr(m, class_name, None)
-            if clazz is not None:
-                return clazz
-        except ImportError:
-            logger.warning(f'Could not import module {module}')
-    raise RuntimeError(f'Unsupported dataset class: {class_name}, or its module could not be imported')
-
-
-def _loader_classes(class_name):
-    modules = [
-        'pytorch3dunet.datasets.pdb',
-        'pytorch3dunet.datasets.random',
-        'pytorch3dunet.datasets.utils'
-    ]
-    return get_class(class_name, modules)
-
-
-def get_slice_builder(raws, labels, config):
-    if config is None:
-        config = {}
-        slice_builder_cls = TrivialSliceBuilder
-    else:
-        assert 'name' in config
-        slice_builder_cls = _loader_classes(config['name'])
-    return slice_builder_cls(raws, labels, **config)
-
-
-class TrivialSliceBuilder:
-    """
-    Builds the position of the patches in a given raw/label/weight ndarray based on the the patch and stride shape
-    """
-
-    def __init__(self, raw_dataset, label_dataset, **kwargs):
-        """
-        :param raw_datasets: ndarray of raw data
-        :param label_datasets: ndarray of ground truth labels
-        :param patch_shape: the shape of the patch DxHxW
-        :param stride_shape: the shape of the stride DxHxW
-        :param kwargs: additional metadata
-        """
-
-        self._raw_slices = self._build_slices(raw_dataset)
-        if label_dataset is None:
-            self._label_slices = None
-        else:
-            # take the first element in the label_datasets to build slices
-            self._label_slices = self._build_slices(label_dataset)
-            assert len(self._raw_slices) == len(self._label_slices)
-
-    @property
-    def raw_slices(self):
-        return self._raw_slices
-
-    @property
-    def label_slices(self):
-        return self._label_slices
-
-    @staticmethod
-    def _build_slices(dataset):
-<<<<<<< HEAD
-        if dataset.ndim == 4:
-            in_channels, i_z, i_y, i_x = dataset.shape
-        else:
-            i_z, i_y, i_x = dataset.shape
-        slices = [(slice(0,i_z),slice(0,i_y),slice(0,i_x))]
-        return slices
-
-
-class FilterSliceBuilder(SliceBuilder):
-    """
-    Filter patches containing more than `1 - threshold` of ignore_index label
-    """
-
-    def __init__(self, raw_datasets, label_datasets, weight_datasets, patch_shape, stride_shape, ignore_index=(0,),
-                 threshold=0.6, slack_acceptance=0.01, **kwargs):
-        super().__init__(raw_datasets, label_datasets, weight_datasets, patch_shape, stride_shape, **kwargs)
-        if label_datasets is None:
-            return
-
-        rand_state = np.random.RandomState(47)
-        # print("Inside FilterSlice Builder")
-
-        def ignore_predicate(raw_label_idx):
-            label_idx = raw_label_idx[1]
-            patch = np.copy(label_datasets[0][label_idx])
-            for ii in ignore_index:
-                patch[patch == ii] = 0
-            non_ignore_counts = np.count_nonzero(patch != 0)
-            non_ignore_counts = non_ignore_counts / patch.size
-            return non_ignore_counts > threshold or rand_state.rand() < slack_acceptance
-
-        zipped_slices = zip(self.raw_slices, self.label_slices)
-        # ignore slices containing too much ignore_index
-        filtered_slices = list(filter(ignore_predicate, zipped_slices))
-        # unzip and save slices
-        assert(len(filtered_slices) > 0)
-        raw_slices, label_slices = zip(*filtered_slices)
-        self._raw_slices = list(raw_slices)
-        self._label_slices = list(label_slices)
-
-
-class EmbeddingsSliceBuilder(FilterSliceBuilder):
-    """
-    Filter patches containing more than `1 - threshold` of ignore_index label and patches containing more than
-    `patch_max_instances` labels
-    """
-
-    def __init__(self, raw_datasets, label_datasets, weight_datasets, patch_shape, stride_shape, ignore_index=(0,),
-                 threshold=0.8, slack_acceptance=0.01, patch_max_instances=48, patch_min_instances=5, **kwargs):
-        super().__init__(raw_datasets, label_datasets, weight_datasets, patch_shape, stride_shape, ignore_index,
-                         threshold, slack_acceptance, **kwargs)
-
-        if label_datasets is None:
-            return
-
-        rand_state = np.random.RandomState(47)
-
-        def ignore_predicate(raw_label_idx):
-            label_idx = raw_label_idx[1]
-            patch = label_datasets[0][label_idx]
-            num_instances = np.unique(patch).size
-
-            # patch_max_instances is a hard constraint
-            if num_instances <= patch_max_instances:
-                # make sure that we have at least patch_min_instances in the batch and allow some slack
-                return num_instances >= patch_min_instances or rand_state.rand() < slack_acceptance
-
-            return False
-
-        zipped_slices = zip(self.raw_slices, self.label_slices)
-        # ignore slices containing too much ignore_index
-        filtered_slices = list(filter(ignore_predicate, zipped_slices))
-        # unzip and save slices
-        raw_slices, label_slices = zip(*filtered_slices)
-        self._raw_slices = list(raw_slices)
-        self._label_slices = list(label_slices)
-
-
-class RandomFilterSliceBuilder(EmbeddingsSliceBuilder):
-    """
-    Filter patches containing more than `1 - threshold` of ignore_index label and return only random sample of those.
-    """
-
-    def __init__(self, raw_datasets, label_datasets, weight_datasets, patch_shape, stride_shape, ignore_index=(0,),
-                 threshold=0.8, slack_acceptance=0.01, patch_max_instances=48, patch_acceptance_probab=0.1,
-                 max_num_patches=25, **kwargs):
-        super().__init__(raw_datasets, label_datasets, weight_datasets, patch_shape, stride_shape,
-                         ignore_index=ignore_index, threshold=threshold, slack_acceptance=slack_acceptance,
-                         patch_max_instances=patch_max_instances, **kwargs)
-
-        self.max_num_patches = max_num_patches
-
-        if label_datasets is None:
-            return
-
-        rand_state = np.random.RandomState(47)
-
-        def ignore_predicate(raw_label_idx):
-            result = rand_state.rand() < patch_acceptance_probab
-            if result:
-                self.max_num_patches -= 1
-
-            return result and self.max_num_patches > 0
-
-        zipped_slices = zip(self.raw_slices, self.label_slices)
-        # ignore slices containing too much ignore_index
-        filtered_slices = list(filter(ignore_predicate, zipped_slices))
-        # unzip and save slices
-        raw_slices, label_slices = zip(*filtered_slices)
-        self._raw_slices = list(raw_slices)
-        self._label_slices = list(label_slices)
-
-
-def get_class(class_name, modules):
-    for module in modules:
-        m = importlib.import_module(module)
-        clazz = getattr(m, class_name, None)
-        if clazz is not None:
-            return clazz
-    raise RuntimeError(f'Unsupported dataset class: {class_name}')
-
-
-def _loader_classes(class_name):
-    modules = [
-        'pytorch3dunet.datasets.hdf5',
-        'pytorch3dunet.datasets.pdb',
-        'pytorch3dunet.datasets.utils'
-    ]
-    return get_class(class_name, modules)
-
-
-def get_slice_builder(raws, labels, weight_maps, config):
-    assert 'name' in config
-    slice_builder_cls = _loader_classes(config['name'])
-    return slice_builder_cls(raws, labels, weight_maps, **config)
-
-
-def get_train_loaders(config):
-    """
-    Returns dictionary containing the training and validation loaders (torch.utils.data.DataLoader).
-
-    :param config: a top level configuration object containing the 'loaders' key
-    :return: dict {
-        'train': <train_loader>
-        'val': <val_loader>
-    }
-    """
-    assert 'loaders' in config, 'Could not find data loaders configuration'
-    loaders_config = config['loaders']
-
-    logger.info('Creating training and validation set loaders...')
-
-    # NOTE At the moment I don't know how not to regenerate the data without messing with the random number generator.
-    # Can keep this true with reuse_grid = True for performance
-    regenerate_train_set = loaders_config.get('regenerate_train_set', True)
-    logger.info(f'regenerate_train_set = {regenerate_train_set}')
-
-    # get dataset class
-    dataset_cls_str = loaders_config.get('dataset', None)
-    if dataset_cls_str is None:
-        dataset_cls_str = 'StandardHDF5Dataset'
-        logger.warn(f"Cannot find dataset class in the config. Using default '{dataset_cls_str}'.")
-    dataset_class = _loader_classes(dataset_cls_str)
-
-    assert set(loaders_config['train']['file_paths']).isdisjoint(loaders_config['val']['file_paths']), \
-        "Train and validation 'file_paths' overlap. One cannot use validation data for training!"
-
-    num_workers = loaders_config.get('num_workers', 1)
-    logger.info(f'Number of workers for train/val dataloader: {num_workers}')
-    batch_size = loaders_config.get('batch_size', 1)
-    if torch.cuda.device_count() > 1 and not config['device'].type == 'cpu':
-        logger.info(
-            f'{torch.cuda.device_count()} GPUs available. Using batch_size = {torch.cuda.device_count()} * {batch_size}')
-        batch_size = batch_size * torch.cuda.device_count()
-
-    logger.info(f'Batch size for train/val loader: {batch_size}')
-
-    if hasattr(dataset_class, 'collate_fn'):
-        collate_fn = dataset_class.collate_fn
-    else:
-        # Will use standard collate function
-        collate_fn = None
-
-    def train_dataloader_gen(seed):
-        logger.debug('Generating train datasets...')
-        train_datasets = dataset_class.create_datasets(loaders_config, phase='train')
-        return DataLoader(ConcatDataset(train_datasets), batch_size=batch_size, shuffle=True, num_workers=num_workers,
-                          collate_fn=collate_fn)
-
-    if not regenerate_train_set:
-        train_Dataloader = train_dataloader_gen(0)
-        def train_dataloader_gen(seed):
-            return train_Dataloader
-
-    val_datasets = dataset_class.create_datasets(loaders_config, phase='val')
-    val_Dataloader = DataLoader(ConcatDataset(val_datasets), batch_size=batch_size, shuffle=False, num_workers=num_workers,
-                                collate_fn=collate_fn)
-    def val_dataloader_gen(seed):
-        return val_Dataloader
-
-    return {
-        'train': train_dataloader_gen,
-        # don't shuffle during validation: useful when showing how predictions for a given batch get better over time
-        'val': val_dataloader_gen
-    }
-
-
-def get_test_loaders(config):
-    """
-    Returns test DataLoader.
-
-    :return: generator of DataLoader objects
-    """
-
-    assert 'loaders' in config, 'Could not find data loaders configuration'
-    loaders_config = config['loaders']
-
-    logger.info('Creating test set loaders...')
-
-    # get dataset class
-    dataset_cls_str = loaders_config.get('dataset', None)
-    if dataset_cls_str is None:
-        dataset_cls_str = 'StandardHDF5Dataset'
-        logger.warn(f"Cannot find dataset class in the config. Using default '{dataset_cls_str}'.")
-    dataset_class = _loader_classes(dataset_cls_str)
-
-    test_datasets = dataset_class.create_datasets(loaders_config, phase='test')
-
-    num_workers = loaders_config.get('num_workers', 0)
-    logger.info(f'Number of workers for the dataloader: {num_workers}')
-
-    batch_size = loaders_config.get('batch_size', 1)
-    if torch.cuda.device_count() > 1 and not config['device'].type == 'cpu':
-        logger.info(
-            f'{torch.cuda.device_count()} GPUs available. Using batch_size = {torch.cuda.device_count()} * {batch_size}')
-        batch_size = batch_size * torch.cuda.device_count()
-
-    logger.info(f'Batch size for dataloader: {batch_size}')
-
-    # use generator in order to create data loaders lazily one by one
-    for test_dataset in test_datasets:
-        logger.info(f'Loading test set from: {test_dataset.name}...')
-        if hasattr(test_dataset, 'prediction_collate'):
-            collate_fn = test_dataset.prediction_collate
-        else:
-            collate_fn = default_prediction_collate
-
-        yield DataLoader(test_dataset, batch_size=batch_size, num_workers=num_workers,
-                         collate_fn=collate_fn)
-
-
-def default_prediction_collate(batch):
-    """
-    Default collate_fn to form a mini-batch of Tensor(s) for HDF5 based datasets
-    """
-    error_msg = "batch must contain tensors or slice; found {}"
-    if isinstance(batch[0], torch.Tensor):
-        return torch.stack(batch, 0)
-    elif isinstance(batch[0], tuple) and isinstance(batch[0][0], slice):
-        return batch
-    elif isinstance(batch[0], collections.Sequence):
-        transposed = zip(*batch)
-        return [default_prediction_collate(samples) for samples in transposed]
-
-    raise TypeError((error_msg.format(type(batch[0]))))
-
-
-def calculate_stats(images):
-    """
-    Calculates min, max, mean, std given a list of ndarrays
-    """
-    # flatten first since the images might not be the same size
-    flat = np.concatenate(
-        [img.ravel() for img in images]
-    )
-    return np.min(flat), np.max(flat), np.mean(flat), np.std(flat)
-
-
-def sample_instances(label_img, instance_ratio, random_state, ignore_labels=(0,)):
-    """
-    Given the labelled volume `label_img`, this function takes a random subset of object instances specified by `instance_ratio`
-    and zeros out the remaining labels.
-
-    Args:
-        label_img(nd.array): labelled image
-        instance_ratio(float): a number from (0, 1]
-        random_state: RNG state
-        ignore_labels: labels to be ignored during sampling
-
-    Returns:
-         labelled volume of the same size as `label_img` with a random subset of object instances.
-    """
-    unique = np.unique(label_img)
-    for il in ignore_labels:
-        unique = np.setdiff1d(unique, il)
-
-    # shuffle labels
-    random_state.shuffle(unique)
-    # pick instance_ratio objects
-    num_objects = round(instance_ratio * len(unique))
-    if num_objects == 0:
-        # if there are no objects left, just return an empty patch
-        return np.zeros_like(label_img)
-
-    # sample the labels
-    sampled_instances = unique[:num_objects]
-
-    result = np.zeros_like(label_img)
-    # keep only the sampled_instances
-    for si in sampled_instances:
-        result[label_img == si] = si
-
-    return result
-=======
-        assert dataset.ndim == 4
-        in_channels, i_z, i_y, i_x = dataset.shape
-        return [(slice(0, in_channels), slice(0, i_z), slice(0, i_y), slice(0, i_x))]
-
->>>>>>> 3da71609
+import importlib
+from pytorch3dunet.unet3d.utils import get_logger, profile
+import torch
+import collections
+
+MAX_SEED = 2 ** 32 - 1
+
+logger = get_logger('Utils')
+
+
+def default_prediction_collate(batch):
+    """
+    Default collate_fn to form a mini-batch of Tensor(s) for HDF5 based datasets
+    """
+    error_msg = "batch must contain tensors or slice; found {}"
+    if isinstance(batch[0], torch.Tensor):
+        return torch.stack(batch, 0)
+    elif isinstance(batch[0], tuple) and isinstance(batch[0][0], slice):
+        return batch
+    elif isinstance(batch[0], collections.Sequence):
+        transposed = zip(*batch)
+        return [default_prediction_collate(samples) for samples in transposed]
+
+    raise TypeError((error_msg.format(type(batch[0]))))
+
+
+def get_class(class_name, modules):
+    for module in modules:
+        try:
+            m = importlib.import_module(module)
+            clazz = getattr(m, class_name, None)
+            if clazz is not None:
+                return clazz
+        except ImportError:
+            logger.warning(f'Could not import module {module}')
+    raise RuntimeError(f'Unsupported dataset class: {class_name}, or its module could not be imported')
+
+
+def _loader_classes(class_name):
+    modules = [
+        'pytorch3dunet.datasets.pdb',
+        'pytorch3dunet.datasets.random',
+        'pytorch3dunet.datasets.utils'
+    ]
+    return get_class(class_name, modules)
+
+
+def get_slice_builder(raws, labels, config):
+    if config is None:
+        config = {}
+        slice_builder_cls = TrivialSliceBuilder
+    else:
+        assert 'name' in config
+        slice_builder_cls = _loader_classes(config['name'])
+    return slice_builder_cls(raws, labels, **config)
+
+
+class TrivialSliceBuilder:
+    """
+    Builds the position of the patches in a given raw/label/weight ndarray based on the the patch and stride shape
+    """
+
+    def __init__(self, raw_dataset, label_dataset, **kwargs):
+        """
+        :param raw_datasets: ndarray of raw data
+        :param label_datasets: ndarray of ground truth labels
+        :param patch_shape: the shape of the patch DxHxW
+        :param stride_shape: the shape of the stride DxHxW
+        :param kwargs: additional metadata
+        """
+
+        self._raw_slices = self._build_slices(raw_dataset)
+        if label_dataset is None:
+            self._label_slices = None
+        else:
+            # take the first element in the label_datasets to build slices
+            self._label_slices = self._build_slices(label_dataset)
+            assert len(self._raw_slices) == len(self._label_slices)
+
+    @property
+    def raw_slices(self):
+        return self._raw_slices
+
+    @property
+    def label_slices(self):
+        return self._label_slices
+
+    @staticmethod
+    def _build_slices(dataset):
+        assert dataset.ndim == 4
+        in_channels, i_z, i_y, i_x = dataset.shape
+        return [(slice(0, in_channels), slice(0, i_z), slice(0, i_y), slice(0, i_x))]
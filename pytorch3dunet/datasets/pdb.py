--- conflicted
+++ resolved
@@ -1,462 +1,181 @@
-import os
-from multiprocessing import Lock, Pool, cpu_count
-from pathlib import Path
-<<<<<<< HEAD
-import h5py
-import numpy as np
-=======
-from multiprocessing import Lock, Pool
->>>>>>> 3da71609
-import glob
-from pytorch3dunet.augment.transforms import Phase
-from pytorch3dunet.datasets.base import AbstractDataset, default_prediction_collate
-from pytorch3dunet.datasets.config import LoadersConfig, PdbDataConfig
-from pytorch3dunet.datasets.utils_pdb import PdbDataHandler
-from pytorch3dunet.unet3d.utils import get_logger
-import uuid
-from torch.utils.data._utils.collate import default_collate
-<<<<<<< HEAD
-=======
-from pytorch3dunet.datasets.featurizer import get_features, ComposedFeatures
-from typing import Iterable, Optional
-from dataclasses import dataclass
->>>>>>> 3da71609
-
-logger = get_logger('PdbDataset')
-lock = Lock()
-
-<<<<<<< HEAD
-def apbsInput(pqr_fname, grid_fname, dielec_const, grid_size):
-    return f"""read
-    mol pqr {pqr_fname}
-end
-elec name prot
-    mg-manual
-    mol 1
-    dime {grid_size} {grid_size} {grid_size}
-    grid 1.0 1.0 1.0
-    gcent mol 1
-    lpbe
-    bcfl mdh
-    ion charge 1 conc 0.100 radius 2.0
-    ion charge -1 conc 0.100 radius 2.0
-    pdie {dielec_const}
-    sdie 78.54
-    sdens 10.0
-    chgm spl2
-    srfm smol
-    srad 0.0
-    swin 0.3
-    temp 298.15
-    calcenergy total
-    calcforce no
-    write pot gz {grid_fname}
-end"""
-
-
-class DataPaths:
-    def __init__(self, h5_path, pdb_path=None, pocket_path=None, grid_path=None):
-        self.h5_path = h5_path
-
-        if pdb_path is not None and os.path.exists(pdb_path):
-            self.pdb_path = str(pdb_path)
-        else:
-            self.pdb_path = None
-        if pocket_path is not None and os.path.exists(pocket_path):
-            self.pocket_path = str(pocket_path)
-        else:
-            self.pocket_path = None
-        if grid_path is not None and os.path.exists(grid_path):
-            self.grid_path = str(grid_path)
-        else:
-            self.grid_path = None
-
-
-class AbstractDataset(ConfigDataset):
-    """
-    Implementation of torch.utils.data.Dataset backed by the HDF5 files, which iterates over the raw and label datasets
-    patch by patch with a given stride.
-    """
-
-    @classmethod
-    def create_datasets(cls, dataset_config, phase):
-        raise NotImplementedError
-
-    def __init__(self, raws, labels, weight_maps, tmp_data_folder,
-                 phase,
-                 slice_builder_config,
-                 transformer_config,
-                 mirror_padding=(16, 32, 32),
-                 instance_ratio=None,
-                 random_seed=0,
-                 allowRotations=True,
-                 debug_str=None):
-        """
-        :param phase: 'train' for training, 'val' for validation, 'test' for testing; data augmentation is performed
-            only during the 'train' phase
-        :param slice_builder_config: configuration of the SliceBuilder
-        :param transformer_config: data augmentation configuration
-        :param mirror_padding (int or tuple): number of voxels padded to each axis
-        :param a number between (0, 1]: specifies a fraction of ground truth instances to be sampled from the dense ground truth labels
-        """
-        self.tmp_data_folder = tmp_data_folder
-
-        self.h5path = Path(self.tmp_data_folder) / f'grids.h5'
-
-        self.hasWeights = weight_maps is not None
-
-        assert phase in ['train', 'val', 'test']
-        if phase in ['train', 'val']:
-            mirror_padding = None
-
-        if mirror_padding is not None:
-            if isinstance(mirror_padding, int):
-                mirror_padding = (mirror_padding,) * 3
-            else:
-                assert len(mirror_padding) == 3, f"Invalid mirror_padding: {mirror_padding}"
-
-        self.mirror_padding = mirror_padding
-        self.phase = phase
-
-        self.instance_ratio = instance_ratio
-
-        self.stats = SampleStats(raws)
-        # min_value, max_value, mean, std = self.ds_stats(raws)
-
-        self.transformer = transforms.get_transformer(transformer_config, allowRotations=allowRotations,
-                                                      debug_str=debug_str, stats=self.stats)
-        self.raw_transform = self.transformer.raw_transform()
-
-        if phase != 'test':
-            # create label/weight transform only in train/val phase
-            self.label_transform = self.transformer.label_transform()
-
-            if self.instance_ratio is not None:
-                assert 0 < self.instance_ratio <= 1
-                rs = np.random.RandomState(random_seed)
-                labels = [sample_instances(m, self.instance_ratio, rs) for m in labels]
-
-            if self.hasWeights:
-                self.weight_transform = self.transformer.weight_transform()
-
-            self._check_dimensionality(raws, labels)
-        else:
-            # 'test' phase used only for predictions so ignore the label dataset
-            labels = None
-
-            # add mirror padding if needed
-            if self.mirror_padding is not None:
-                z, y, x = self.mirror_padding
-                pad_width = ((z, z), (y, y), (x, x))
-                padded_volumes = []
-                for raw in raws:
-                    if raw.ndim == 4:
-                        channels = [np.pad(r, pad_width=pad_width, mode='reflect') for r in raw]
-                        padded_volume = np.stack(channels)
-                    else:
-                        padded_volume = np.pad(raw, pad_width=pad_width, mode='reflect')
-
-                    padded_volumes.append(padded_volume)
-
-                raws = padded_volumes
-
-        # build slice indices for raw and label data sets
-        slice_builder = get_slice_builder(raws, labels, weight_maps, slice_builder_config)
-        self.raw_slices = slice_builder.raw_slices
-        self.label_slices = slice_builder.label_slices
-        self.weight_slices = slice_builder.weight_slices
-
-        # TODO Only cache to file for validation dataset
-        with h5py.File(self.h5path, 'w') as h5:
-            h5.create_dataset('raws', data=raws)
-            if labels is not None:
-                h5.create_dataset('labels', data=labels)
-            if weight_maps is not None:
-                h5.create_dataset('weight_maps', data=weight_maps)
-
-        self.patch_count = len(self.raw_slices)
-        logger.info(f'Number of patches: {self.patch_count}')
-
-    def ds_stats(self, raws):
-        # calculate global min, max, mean and std for normalization
-        min_value, max_value, mean, std = calculate_stats(raws)
-        logger.info(f'Input stats: min={min_value}, max={max_value}, mean={mean}, std={std}')
-        return min_value, max_value, mean, std
-
-    def __getitem__(self, idx):
-        if idx >= len(self):
-            raise StopIteration
-
-        # TODO This is inefficient with patches
-        with h5py.File(self.h5path, 'r') as h5:
-            raws = list(h5['raws'])
-
-            # get the slice for a given index 'idx'
-            raw_idx = self.raw_slices[idx]
-            # get the raw data patch for a given slice
-            raw_patch_transformed = self._transform_patches(raws, raw_idx, self.raw_transform)
-
-            if self.phase == 'test':
-                # discard the channel dimension in the slices: predictor requires only the spatial dimensions of the volume
-                if len(raw_idx) == 4:
-                    raw_idx = raw_idx[1:]
-                return (raw_patch_transformed, raw_idx)
-            else:
-                # TODO Check me
-                labels = list(np.array(h5['labels']).astype("<f8"))
-                # get the slice for a given index 'idx'
-                label_idx = self.label_slices[idx]
-                label_patch_transformed = self._transform_patches(labels, label_idx, self.label_transform)
-                if self.hasWeights:
-                    weight_maps = h5['weight_maps']
-                    weight_idx = self.weight_slices[idx]
-                    # return the transformed weight map for a given patch together with raw and label data
-                    weight_patch_transformed = self._transform_patches(weight_maps, weight_idx, self.weight_transform)
-                    return raw_patch_transformed, label_patch_transformed, weight_patch_transformed
-                # return the transformed raw and label patches
-                return (raw_patch_transformed, label_patch_transformed)
-
-    @staticmethod
-    def _transform_patches(datasets, label_idx, transformer):
-        transformed_patches = []
-        for dataset in datasets:
-            # get the label data and apply the label transformer
-            transformed_patch = transformer(dataset[label_idx])
-            transformed_patches.append(transformed_patch)
-
-        # if transformed_patches is a singleton list return the first element only
-        if len(transformed_patches) == 1:
-            return transformed_patches[0]
-        else:
-            return transformed_patches
-
-    def __len__(self):
-        return self.patch_count
-
-    @staticmethod
-    def _check_dimensionality(raws, labels):
-        def _volume_shape(volume):
-            if volume.ndim == 3:
-                return volume.shape
-            return volume.shape[1:]
-=======
->>>>>>> 3da71609
-
-@dataclass
-class ExeConfig:
-    tmp_folder: str
-    pdb2pqrPath: str
-    gridscache: str
-    cleanup: bool
-    reuse_grids: bool
-    randomize_name: bool
-
-
-class PDBDataset(AbstractDataset):
-
-<<<<<<< HEAD
-class StandardPDBDataset(AbstractDataset):
-
-    def __init__(self, src_data_folder, name, exe_config,
-                 phase,
-                 slice_builder_config,
-                 pregrid_transformer_config,
-                 grid_config,
-                 features_config,
-=======
-    def __init__(self, src_data_folder, name, exe_config: ExeConfig,
-                 phase: str,
-                 grid_size: int,
-                 ligand_mask_radius: float,
-                 features: ComposedFeatures,
->>>>>>> 3da71609
-                 transformer_config,
-                 force_rotations=False):
-
-        reuse_grids = exe_config.reuse_grids
-        randomize_name = exe_config.randomize_name
-
-        self.src_data_folder = src_data_folder
-
-        phase = Phase.from_str(phase)
-
-        cache_folder = None
-
-        if randomize_name:
-            assert ExeConfig.gridscache is None
-            uuids = None
-            if reuse_grids:
-                try:
-                    existing = next(glob.iglob(str(Path(exe_config.tmp_folder) / f"{name}_*")))
-                    uuids = existing.split('_')[-1]
-                    logger.info(f'Reusing existing uuid={uuids}')
-                except StopIteration:
-                    pass
-            if uuids is None:
-                uuids = uuid.uuid1()
-            tmp_data_folder = str(Path(exe_config.tmp_folder) / f"{name}_{uuids}")
-
-        else:
-            tmp_data_folder = str(Path(exe_config.tmp_folder) / f"{name}")
-            if exe_config.gridscache is not None:
-                cache_folder = f"{exe_config.gridscache}/{name}"
-
-        os.makedirs(tmp_data_folder, exist_ok=True)
-        logger.debug(f'tmp_data_folder: {tmp_data_folder}')
-
-        try:
-            self.pdbDataHandler = PdbDataHandler(src_data_folder=src_data_folder, name=name,
-                                                 tmp_data_folder=tmp_data_folder,
-                                                 pdb2pqrPath=exe_config.pdb2pqrPath,
-                                                 cleanup=exe_config.cleanup,
-                                                 reuse_grids=reuse_grids,
-                                                 cache_folder=cache_folder
-                                                 )
-
-<<<<<<< HEAD
-            raws, labels = self.pdbDataHandler.getRawsLabels(features_config=features_config, grid_config=grid_config)
-=======
-            raws, labels = self.pdbDataHandler.getRawsLabels(features=features, grid_size=grid_size,
-                                                             ligand_mask_radius=ligand_mask_radius)
->>>>>>> 3da71609
-            allowRotations = self.pdbDataHandler.checkRotations()
-            if force_rotations:
-                allowRotations = True
-                logger.warn('Forcing rotations for debugging')
-
-        except Exception as e:
-            raise type(e)(f"Tmp folder: {tmp_data_folder}") from e
-
-        self.ndim = raws.ndim
-        self.shape = raws.shape
-
-        if phase == 'test':
-            labels = None
-
-        super().__init__(name=name, raws=raws, labels=labels,
-                         featuresTypes=features.feature_types,
-                         tmp_data_folder=tmp_data_folder,
-                         phase=phase,
-                         transformer_config=transformer_config,
-                         allowRotations=allowRotations,
-                         debug_str=f'{name}')
-
-    def getStructure(self):
-        return self.pdbDataHandler.getStructureLigand()[0]
-
-    def __getitem__(self, idx):
-        logger.debug(f'Getting idx {idx} from {self.name}')
-        return self.name, self.pdbDataHandler, super(PDBDataset, self).__getitem__(idx)
-
-    @classmethod
-    def collate_fn(cls, xs):
-        return [x[0] for x in xs], [x[1] for x in xs], default_collate([x[2] for x in xs])
-
-    @classmethod
-    def prediction_collate(cls, batch):
-        names = [name for name, _, _ in batch]
-        pdbObjs = [x for _, x, _ in batch]
-        assert all(y == names[0] for y in names)
-        samples = [data for _, _, data in batch]
-        return default_prediction_collate(samples)
-
-    @classmethod
-<<<<<<< HEAD
-    def create_datasets(cls, dataset_config, phase):
-        phase_config = dataset_config[phase]
-
-        logger.info(f"Slice builder config: {phase_config['slice_builder']}")
-
-        file_paths = phase_config['file_paths']
-        file_paths = PdbDataHandler.traverse_pdb_paths(file_paths)
-
-        args = [(file_path, name, dataset_config, phase) for file_path, name in file_paths]
-
-        pdb_workers = dataset_config.get('pdb_workers', 0)
-=======
-    def create_datasets(cls, loaders_config: LoadersConfig, pdb_workers: int,
-                        features_config, transformer_config, phase) -> Iterable[AbstractDataset]:
-        data_paths = loaders_config.data_config.data_paths
-        file_paths = data_paths[Phase.from_str(phase)]
-        file_paths = PdbDataHandler.traverse_pdb_paths(file_paths)
-
-        args = ((file_path, name, loaders_config, phase, features_config, transformer_config) for file_path, name in
-                file_paths)
->>>>>>> 3da71609
-
-        if pdb_workers > 0:
-            logger.info(f'Parallelizing dataset creation among {pdb_workers} workers')
-            pool = Pool(processes=pdb_workers)
-            return [x for x in pool.map(create_dataset, args) if x is not None]
-        else:
-            return [x for x in (create_dataset(arg) for arg in args) if x is not None]
-
-<<<<<<< HEAD
-def create_dataset(arg):
-    file_path, name, dataset_config, phase = arg
-    phase_config = dataset_config[phase]
-
-    # load data augmentation configuration
-    transformer_config = phase_config['transformer']
-    pregrid_transformer_config = phase_config.get('pdb_transformer', [])
-    grid_config = dataset_config.get('grid_config', {})
-    features_config = dataset_config.get('featurizer', [])
-=======
-
-def create_dataset(arg) -> Optional[PDBDataset]:
-    file_path, name, loaders_config, phase, feature_config, transformer_config = arg
-    fail_on_error = loaders_config.fail_on_error
-    force_rotations = loaders_config.force_rotations
-
-    features: ComposedFeatures = get_features(feature_config)
-
-    pdb_config: PdbDataConfig = loaders_config.data_config
->>>>>>> 3da71609
-
-    grid_size = loaders_config.grid_size
-
-    exe_config = ExeConfig(tmp_folder=loaders_config.tmp_folder,
-                           pdb2pqrPath=pdb_config.pdb2pqrPath,
-                           cleanup=loaders_config.cleanup,
-                           reuse_grids=pdb_config.reuse_grids,
-                           randomize_name=pdb_config.randomize_name,
-                           gridscache=loaders_config.data_config.gridscache)
-
-    if exe_config.gridscache is not None:
-        cache_folder = f'{exe_config.gridscache}/{name}'
-        if os.path.exists(f'{cache_folder}/failed'):
-            logger.info(f'Previous computation of {name} failed in the cache. Skipping dataset')
-            return None
-
-    try:
-        logger.info(f'Loading {phase} set from: {file_path} named {name} ...')
-<<<<<<< HEAD
-        dataset = StandardPDBDataset(src_data_folder=file_path,
-                                     name=name,
-                                     exe_config=exe_config,
-                                     phase=phase,
-                                     slice_builder_config=slice_builder_config,
-                                     features_config=features_config,
-                                     transformer_config=transformer_config,
-                                     pregrid_transformer_config=pregrid_transformer_config,
-                                     grid_config=grid_config,
-                                     mirror_padding=dataset_config.get('mirror_padding', None),
-                                     instance_ratio=instance_ratio,
-                                     random_seed=random_seed)
-=======
-        dataset = PDBDataset(src_data_folder=file_path,
-                             name=name,
-                             exe_config=exe_config,
-                             phase=phase,
-                             features=features,
-                             transformer_config=transformer_config,
-                             grid_size=grid_size,
-                             force_rotations=force_rotations,
-                             ligand_mask_radius=pdb_config.ligand_mask_radius)
->>>>>>> 3da71609
-        return dataset
-    except Exception as e:
-        if fail_on_error:
-            raise e
-        logger.error(f'Skipping {phase} set from: {file_path} named {name}.', exc_info=True)
-        return None
+import os
+from pathlib import Path
+from multiprocessing import Lock, Pool
+import glob
+from pytorch3dunet.augment.transforms import Phase
+from pytorch3dunet.datasets.base import AbstractDataset, default_prediction_collate
+from pytorch3dunet.datasets.config import LoadersConfig, PdbDataConfig
+from pytorch3dunet.datasets.utils_pdb import PdbDataHandler
+from pytorch3dunet.unet3d.utils import get_logger
+import uuid
+from torch.utils.data._utils.collate import default_collate
+from pytorch3dunet.datasets.featurizer import get_features, ComposedFeatures
+from typing import Iterable, Optional
+from dataclasses import dataclass
+
+logger = get_logger('PdbDataset')
+lock = Lock()
+
+
+@dataclass
+class ExeConfig:
+    tmp_folder: str
+    pdb2pqrPath: str
+    gridscache: str
+    cleanup: bool
+    reuse_grids: bool
+    randomize_name: bool
+
+
+class PDBDataset(AbstractDataset):
+
+    def __init__(self, src_data_folder, name, exe_config: ExeConfig,
+                 phase: str,
+                 grid_size: int,
+                 ligand_mask_radius: float,
+                 features: ComposedFeatures,
+                 transformer_config,
+                 force_rotations=False):
+
+        reuse_grids = exe_config.reuse_grids
+        randomize_name = exe_config.randomize_name
+
+        self.src_data_folder = src_data_folder
+
+        phase = Phase.from_str(phase)
+
+        cache_folder = None
+
+        if randomize_name:
+            assert ExeConfig.gridscache is None
+            uuids = None
+            if reuse_grids:
+                try:
+                    existing = next(glob.iglob(str(Path(exe_config.tmp_folder) / f"{name}_*")))
+                    uuids = existing.split('_')[-1]
+                    logger.info(f'Reusing existing uuid={uuids}')
+                except StopIteration:
+                    pass
+            if uuids is None:
+                uuids = uuid.uuid1()
+            tmp_data_folder = str(Path(exe_config.tmp_folder) / f"{name}_{uuids}")
+
+        else:
+            tmp_data_folder = str(Path(exe_config.tmp_folder) / f"{name}")
+            if exe_config.gridscache is not None:
+                cache_folder = f"{exe_config.gridscache}/{name}"
+
+        os.makedirs(tmp_data_folder, exist_ok=True)
+        logger.debug(f'tmp_data_folder: {tmp_data_folder}')
+
+        try:
+            self.pdbDataHandler = PdbDataHandler(src_data_folder=src_data_folder, name=name,
+                                                 tmp_data_folder=tmp_data_folder,
+                                                 pdb2pqrPath=exe_config.pdb2pqrPath,
+                                                 cleanup=exe_config.cleanup,
+                                                 reuse_grids=reuse_grids,
+                                                 cache_folder=cache_folder
+                                                 )
+
+            raws, labels = self.pdbDataHandler.getRawsLabels(features=features, grid_size=grid_size,
+                                                             ligand_mask_radius=ligand_mask_radius)
+            allowRotations = self.pdbDataHandler.checkRotations()
+            if force_rotations:
+                allowRotations = True
+                logger.warn('Forcing rotations for debugging')
+
+        except Exception as e:
+            raise type(e)(f"Tmp folder: {tmp_data_folder}") from e
+
+        self.ndim = raws.ndim
+        self.shape = raws.shape
+
+        if phase == 'test':
+            labels = None
+
+        super().__init__(name=name, raws=raws, labels=labels,
+                         featuresTypes=features.feature_types,
+                         tmp_data_folder=tmp_data_folder,
+                         phase=phase,
+                         transformer_config=transformer_config,
+                         allowRotations=allowRotations,
+                         debug_str=f'{name}')
+
+    def getStructure(self):
+        return self.pdbDataHandler.getStructureLigand()[0]
+
+    def __getitem__(self, idx):
+        logger.debug(f'Getting idx {idx} from {self.name}')
+        return self.name, self.pdbDataHandler, super(PDBDataset, self).__getitem__(idx)
+
+    @classmethod
+    def collate_fn(cls, xs):
+        return [x[0] for x in xs], [x[1] for x in xs], default_collate([x[2] for x in xs])
+
+    @classmethod
+    def prediction_collate(cls, batch):
+        names = [name for name, _, _ in batch]
+        pdbObjs = [x for _, x, _ in batch]
+        assert all(y == names[0] for y in names)
+        samples = [data for _, _, data in batch]
+        return default_prediction_collate(samples)
+
+    @classmethod
+    def create_datasets(cls, loaders_config: LoadersConfig, pdb_workers: int,
+                        features_config, transformer_config, phase) -> Iterable[AbstractDataset]:
+        data_paths = loaders_config.data_config.data_paths
+        file_paths = data_paths[Phase.from_str(phase)]
+        file_paths = PdbDataHandler.traverse_pdb_paths(file_paths)
+
+        args = ((file_path, name, loaders_config, phase, features_config, transformer_config) for file_path, name in
+                file_paths)
+
+        if pdb_workers > 0:
+            logger.info(f'Parallelizing dataset creation among {pdb_workers} workers')
+            pool = Pool(processes=pdb_workers)
+            return [x for x in pool.map(create_dataset, args) if x is not None]
+        else:
+            return [x for x in (create_dataset(arg) for arg in args) if x is not None]
+
+
+def create_dataset(arg) -> Optional[PDBDataset]:
+    file_path, name, loaders_config, phase, feature_config, transformer_config = arg
+    fail_on_error = loaders_config.fail_on_error
+    force_rotations = loaders_config.force_rotations
+
+    features: ComposedFeatures = get_features(feature_config)
+
+    pdb_config: PdbDataConfig = loaders_config.data_config
+
+    grid_size = loaders_config.grid_size
+
+    exe_config = ExeConfig(tmp_folder=loaders_config.tmp_folder,
+                           pdb2pqrPath=pdb_config.pdb2pqrPath,
+                           cleanup=loaders_config.cleanup,
+                           reuse_grids=pdb_config.reuse_grids,
+                           randomize_name=pdb_config.randomize_name,
+                           gridscache=loaders_config.data_config.gridscache)
+
+    if exe_config.gridscache is not None:
+        cache_folder = f'{exe_config.gridscache}/{name}'
+        if os.path.exists(f'{cache_folder}/failed'):
+            logger.info(f'Previous computation of {name} failed in the cache. Skipping dataset')
+            return None
+
+    try:
+        logger.info(f'Loading {phase} set from: {file_path} named {name} ...')
+        dataset = PDBDataset(src_data_folder=file_path,
+                             name=name,
+                             exe_config=exe_config,
+                             phase=phase,
+                             features=features,
+                             transformer_config=transformer_config,
+                             grid_size=grid_size,
+                             force_rotations=force_rotations,
+                             ligand_mask_radius=pdb_config.ligand_mask_radius)
+        return dataset
+    except Exception as e:
+        if fail_on_error:
+            raise e
+        logger.error(f'Skipping {phase} set from: {file_path} named {name}.', exc_info=True)
+        return None
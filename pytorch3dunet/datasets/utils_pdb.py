from __future__ import annotations
import os
from openbabel import openbabel
import prody as pr
from pytorch3dunet.unet3d.utils import get_logger
<<<<<<< HEAD
import subprocess
import pytorch3dunet.augment.featurizer as featurizer
from pytorch3dunet.augment.featurizer import Grid
=======
from pytorch3dunet.datasets.featurizer import BaseFeatureList
from pytorch3dunet.datasets.features import PotentialGrid
from pytorch3dunet.datasets.apbs import ApbsGridCollection, TmpFile
>>>>>>> 3da71609
from scipy.spatial.transform import Rotation
from multiprocessing import Pool, cpu_count
import numpy as np
import importlib
<<<<<<< HEAD
=======
from openbabel.pybel import readfile, Molecule
from typing import List, Mapping, Optional, Callable, Any, Collection
from pytorch3dunet.datasets.config import PdbDataConfig, LoadersConfig, Phase
from pathlib import Path
>>>>>>> 3da71609

miniball_spec = importlib.util.find_spec("miniball")
if miniball_spec is not None:
    import miniball

logger = get_logger('UtilsPdb')

<<<<<<< HEAD
dielec_const_default = 4.0
grid_size_default = 161
ligand_mask_radius_defaults = 6.5

def apbsInput(pqr_fname, grid_fname, dielec_const, grid_size):
    return f"""read
    mol pqr {pqr_fname}
end
elec name prot
    mg-manual
    mol 1
    dime {grid_size} {grid_size} {grid_size}
    grid 1.0 1.0 1.0
    gcent mol 1
    lpbe
    bcfl mdh
    ion charge 1 conc 0.100 radius 2.0
    ion charge -1 conc 0.100 radius 2.0
    pdie {dielec_const}
    sdie 78.54
    sdens 10.0
    chgm spl2
    srfm smol
    srad 0.0
    swin 0.3
    temp 298.15
    calcenergy total
    calcforce no
    write pot gz {grid_fname}
end"""
=======
>>>>>>> 3da71609

def processPdb(src_data_folder, name, pdb_ligand_fname):
    """ Generate pdb training data from raw data """

    src_pdb_file = f'{src_data_folder}/{name}/{name}_protein.pdb'
    src_mol_file = f"{src_data_folder}/{name}/{name}_ligand.mol2"

    obConversion = openbabel.OBConversion()
    obConversion.SetInAndOutFormats("mol2", "pdb")

    # remove water molecules (found some pdb files with water molecules)
    structure = pr.parsePDB(src_pdb_file)
    protein = structure.select('protein').toAtomGroup()

    # convert ligand to pdb
    ligand = openbabel.OBMol()

    obConversion.ReadFile(ligand, src_mol_file)
    obConversion.WriteFile(ligand, pdb_ligand_fname)

    # select only chains that are close to the ligand (I love ProDy v2)
    ligand = pr.parsePDB(pdb_ligand_fname)
    lresname = ligand.getResnames()[0]
    complx = ligand + protein

    # select ONLY atoms that belong to the protein
    complx = complx.select(f'same chain as exwithin 7 of resname {lresname}')
    complx = complx.select(f'protein and not resname {lresname}')

    return complx, ligand


class PdbDataHandler:
    def __init__(self,
                 src_data_folder,
                 name,
                 tmp_data_folder,
                 pdb2pqrPath,
                 cleanup: bool,
                 reuse_grids: bool,
                 cache_folder: Optional[str],
                 pregrid_transformer_config: List[Mapping] = None,
                 generating_cache: bool = False):

        if pregrid_transformer_config is None:
            pregrid_transformer_config = []

        self.cache_folder = cache_folder
        self.src_data_folder = src_data_folder
        self.name = name
        self.tmp_data_folder = tmp_data_folder
        self.pdb2pqrPath = pdb2pqrPath
        self.cleanup = cleanup
        self.grids = None
        self.reuse_grids = reuse_grids
        self.generating_cache = generating_cache

        if self.cache_folder is not None:
            os.makedirs(self.cache_folder, exist_ok=True)

        # TODO refactor

        if self.cache_folder is None:
            self.structure_fname = str(Path(self.tmp_data_folder) / "structure.pdb")
            self.ligand_fname = str(Path(self.tmp_data_folder) / "ligand.pdb")
        else:
            self.structure_fname = str(Path(self.cache_folder) / "structure.pdb")
            self.ligand_fname = str(Path(self.cache_folder) / "ligand.pdb")
            assert os.path.exists(self.structure_fname) or self.generating_cache
            assert os.path.exists(self.ligand_fname) or self.generating_cache

        # NOTE Lorenzo
        if self.cache_folder is not None and not self.generating_cache:
            pass
        elif self.reuse_grids and os.path.exists(self.structure_fname) and os.path.exists(self.ligand_fname):
            pass
        else:
            structure, ligand = self._processPdb()

            for elem in pregrid_transformer_config:
                if elem['name'] == 'RandomRotate':
                    structure, ligand = self._randomRotatePdb(structure, ligand)

            pr.writePDB(self.structure_fname, structure)
            pr.writePDB(self.ligand_fname, ligand)

    def checkRotations(self):
        """
            Check if the sphere inscribed in the cube contains the whole protein. If not, grid rotations
            could be disallowed for safety
        """
        structure, _ = self.getStructureLigand()
        coords = np.array(list(structure.getCoords()))

        grid: Grid = next(iter(self.grids.values()))

        if miniball_spec is not None:
            mb = miniball.Miniball(coords)
            C = mb.center()
            R = np.sqrt(mb.squared_radius())

            if R > grid.grid_size / 2:
                logger.warn(f'{self.name} cannot fit in a ball, R = {R}, C = {C}. Rotations will be turned off')
                return False

        CubeC = np.array([(e[-1] + e[0]) / 2 for e in grid.edges])
        dists = np.sqrt(((coords - CubeC) ** 2).sum(axis=1))
        if max(dists) > grid.grid_size / 2:
            logger.warn(f'{self.name} should be centered better in the cube. Rotations will be disallowed')
            return False

        return True

    def getStructureLigand(self):
        return pr.parsePDB(self.structure_fname), pr.parsePDB(self.ligand_fname)

    def genPocket(self):
        """
        Generate ground truth pocket
        """
        structure, ligand = self.getStructureLigand()
        complx = ligand + structure
        lresname = ligand.getResnames()[0]
        ret = complx.select(f'same residue as exwithin 4.5 of resname {lresname}')

        with self.tmp_file(f'{self.tmp_data_folder}/tmp_pocket.pdb', True) as tmp_pocket_path:
            pr.writePDB(tmp_pocket_path, ret)
            ret = pr.parsePDB(tmp_pocket_path)

        return ret

    def makePdbPrediction(self, pred, expandResidues=True):

        structure, _ = self.getStructureLigand()
        grid: Grid = next(iter(self.grids.values()))

        if pred.ndim == 4:
            assert len(pred) == 1
            pred = pred[0]
        if pred.shape != grid.shape:
            raise ValueError("pred.shape != grid.shape. Are you trying to make a pocket prediction from slices? "
                             "That is currently not supported")

        predbin = pred > 0.5
        coords = []

        warned = False

        for i, coord in enumerate(structure.getCoords()):
            x, y, z = coord
            binx = int((x - min(grid.edges[0])) / grid.delta[0])
            biny = int((y - min(grid.edges[1])) / grid.delta[1])
            binz = int((z - min(grid.edges[2])) / grid.delta[2])

            if binx >= self.apbsGrids.shape[0] or biny >= self.apbsGrids.shape[1] or binz >= self.apbsGrids.shape[2]:
                if not warned:
                    logger.warn(f"Ignoring coord {i} for {self.name} because out of bounds")
                    warned = True
                continue

            if predbin[binx, biny, binz]:
                coords.append(i)

        if len(coords) == 0:
            return pr.AtomGroup()

        atoms = structure[coords]
        if expandResidues:
            idxstr = ' '.join(map(str, atoms.getIndices()))
            ret = structure.select(f'same residue as index {idxstr}')
        else:
            ret = atoms

        if len(ret) == 0:
            return ret
        else:
            with self.tmp_file(f'{self.tmp_data_folder}/tmp_pred.pdb', True) as tmp_pred_path:
                pr.writePDB(tmp_pred_path, ret)
                return pr.parsePDB(tmp_pred_path)

<<<<<<< HEAD
    def getRawsLabels(self, features_config, grid_config):
        ''' This also populates the self.grid variable '''
        grid_size = grid_config.get('grid_size', grid_size_default)
=======
    def getRawsLabels(self, features: BaseFeatureList, grid_size: int, ligand_mask_radius: float):
>>>>>>> 3da71609

        features_config2 = []
        for x in features_config:
            y = dict(x)
            if x['name'] == 'PotentialGrid' and 'dielec_const' not in x:
                y['dielec_const'] = dielec_const_default
            features_config2.append(y)

        structure, ligand = self.getStructureLigand()

<<<<<<< HEAD
        dielec_const_list = [x['dielec_const'] for x in features_config2 if x['name']=='PotentialGrid']
        pot_grids, labels = self._genGrids(structure, ligand, grid_config, dielec_const_list)

        self.grids = {dielec_const: Grid(pot_grid, grid_size) for dielec_const, pot_grid in pot_grids.items()}
        labels = next(iter(self.grids.values())).homologate_labels(labels)
=======
        dielec_const_list = features.getDielecConstList()
        if not dielec_const_list:
            # FIXME Even if empty list, need to run APBS grid anyway, to be able to generate the labels
            dielec_const_list_for_labels = [PotentialGrid.dielec_const_default]
        else:
            dielec_const_list_for_labels = dielec_const_list

        with ApbsGridCollection(structure=structure, ligand=ligand, grid_size=grid_size,
                                ligand_mask_radius=ligand_mask_radius,
                                dielec_const_list=dielec_const_list_for_labels, tmp_data_folder=self.tmp_data_folder,
                                reuse_grids=self.reuse_grids, name=self.name, pdb2pqrPath=self.pdb2pqrPath,
                                cleanup=self.cleanup, cache_folder=self.cache_folder, generating_cache=self.generating_cache) as self.apbsGrids:

            raws = features(structure, mol, self.apbsGrids)
            labels = self.apbsGrids.labels
>>>>>>> 3da71609

        features = featurizer.get_featurizer(features_config2).raw_transform()
        raws = features(structure, self.grids)
        for grid in self.grids.values():
            grid.delGrid()
        return raws, labels

    def _randomRotatePdb(self, structure, ligand):
        # Todo Init seed?
        m = Rotation.random()

        r = m.as_matrix()

        angles = m.as_euler('zxy')
        logger.debug(f'Random rotation matrix angles: {list(angles)} to {self.name}')

        coords_prot = np.einsum('ij,kj->ki', r, structure.getCoords())
        coords_ligand = np.einsum('ij,kj->ki', r, ligand.getCoords())

        coords_prot_mean = coords_prot.mean(axis=0)

        # Subtract center of mass
        coords_prot = coords_prot - coords_prot_mean
        coords_ligand = coords_ligand - coords_prot_mean

        structure2 = structure.copy()
        structure2.setCoords(coords_prot)
        ligand2 = ligand.copy()
        ligand2.setCoords(coords_ligand)
        return structure2, ligand2

    def tmp_file(self, name, force_removal: bool = False):
        return TmpFile(name, self.cleanup or force_removal)

    def _processPdb(self):
        with self.tmp_file(Path(self.tmp_data_folder) / f'ligand_tmp.pdb') as tmp_ligand_pdb_file:
            return processPdb(self.src_data_folder, self.name, tmp_ligand_pdb_file)

    @classmethod
    def map_datasets(cls, loaders_config: LoadersConfig, pdb_workers: int, features_config,
                     transformer_config, phases:Collection[Phase], f: Callable[[PdbDataHandler], Any],
                     generating_cache: bool):

        data_paths = loaders_config.data_config.data_paths
        file_paths = [d for phase in phases for d in data_paths[phase]]
        file_paths = PdbDataHandler.traverse_pdb_paths(file_paths)

        args = ((file_path, name, loaders_config, features_config, transformer_config, generating_cache)
                for file_path, name in file_paths)

        if pdb_workers > 0:
            logger.info(f'Parallelizing dataset creation among {pdb_workers} workers')
            pool = Pool(processes=pdb_workers)
            return [f(x) for x in pool.map(create_dataset, args) if x is not None]
        else:
            return [f(x) for x in (create_dataset(arg) for arg in args) if x is not None]

    @staticmethod
    def traverse_pdb_paths(file_paths):

        assert isinstance(file_paths, list)
        results = []

        for file_path in file_paths:
            file_path = Path(file_path)
            name = str(file_path.name)

            pdbfile = file_path / f"{name}_protein.pdb"
            molfile = file_path / f"{name}_ligand.mol2"

            if os.path.exists(pdbfile) and os.path.exists(molfile):
                results.append((file_path.parent, name))

        return results


def create_dataset(arg) -> Optional[PdbDataHandler]:
    file_path, name, loaders_config, feature_config, transformer_config, generating_cache = arg

    loaders_config: LoadersConfig = loaders_config
    fail_on_error = loaders_config.fail_on_error

    pdb_config: PdbDataConfig = loaders_config.data_config

    cache_folder = f'{pdb_config.gridscache}/{name}'

    try:
        logger.info(f'Loading set from: {file_path} named {name} ...')
        return PdbDataHandler(
            src_data_folder=file_path,
            name=name,
            tmp_data_folder=cache_folder,
            pdb2pqrPath=pdb_config.pdb2pqrPath,
            cleanup=loaders_config.cleanup,
            reuse_grids=pdb_config.reuse_grids,
            cache_folder=cache_folder,
            pregrid_transformer_config=None,
            generating_cache=generating_cache)

    except Exception as e:
        if fail_on_error:
            raise e
        logger.error(f'Generation of grids from {name} failed. Recording failure and continuing', exc_info=True)
        Path(f'{cache_folder}/failed').touch()
        return None<|MERGE_RESOLUTION|>--- conflicted
+++ resolved
@@ -1,390 +1,324 @@
-from __future__ import annotations
-import os
-from openbabel import openbabel
-import prody as pr
-from pytorch3dunet.unet3d.utils import get_logger
-<<<<<<< HEAD
-import subprocess
-import pytorch3dunet.augment.featurizer as featurizer
-from pytorch3dunet.augment.featurizer import Grid
-=======
-from pytorch3dunet.datasets.featurizer import BaseFeatureList
-from pytorch3dunet.datasets.features import PotentialGrid
-from pytorch3dunet.datasets.apbs import ApbsGridCollection, TmpFile
->>>>>>> 3da71609
-from scipy.spatial.transform import Rotation
-from multiprocessing import Pool, cpu_count
-import numpy as np
-import importlib
-<<<<<<< HEAD
-=======
-from openbabel.pybel import readfile, Molecule
-from typing import List, Mapping, Optional, Callable, Any, Collection
-from pytorch3dunet.datasets.config import PdbDataConfig, LoadersConfig, Phase
-from pathlib import Path
->>>>>>> 3da71609
-
-miniball_spec = importlib.util.find_spec("miniball")
-if miniball_spec is not None:
-    import miniball
-
-logger = get_logger('UtilsPdb')
-
-<<<<<<< HEAD
-dielec_const_default = 4.0
-grid_size_default = 161
-ligand_mask_radius_defaults = 6.5
-
-def apbsInput(pqr_fname, grid_fname, dielec_const, grid_size):
-    return f"""read
-    mol pqr {pqr_fname}
-end
-elec name prot
-    mg-manual
-    mol 1
-    dime {grid_size} {grid_size} {grid_size}
-    grid 1.0 1.0 1.0
-    gcent mol 1
-    lpbe
-    bcfl mdh
-    ion charge 1 conc 0.100 radius 2.0
-    ion charge -1 conc 0.100 radius 2.0
-    pdie {dielec_const}
-    sdie 78.54
-    sdens 10.0
-    chgm spl2
-    srfm smol
-    srad 0.0
-    swin 0.3
-    temp 298.15
-    calcenergy total
-    calcforce no
-    write pot gz {grid_fname}
-end"""
-=======
->>>>>>> 3da71609
-
-def processPdb(src_data_folder, name, pdb_ligand_fname):
-    """ Generate pdb training data from raw data """
-
-    src_pdb_file = f'{src_data_folder}/{name}/{name}_protein.pdb'
-    src_mol_file = f"{src_data_folder}/{name}/{name}_ligand.mol2"
-
-    obConversion = openbabel.OBConversion()
-    obConversion.SetInAndOutFormats("mol2", "pdb")
-
-    # remove water molecules (found some pdb files with water molecules)
-    structure = pr.parsePDB(src_pdb_file)
-    protein = structure.select('protein').toAtomGroup()
-
-    # convert ligand to pdb
-    ligand = openbabel.OBMol()
-
-    obConversion.ReadFile(ligand, src_mol_file)
-    obConversion.WriteFile(ligand, pdb_ligand_fname)
-
-    # select only chains that are close to the ligand (I love ProDy v2)
-    ligand = pr.parsePDB(pdb_ligand_fname)
-    lresname = ligand.getResnames()[0]
-    complx = ligand + protein
-
-    # select ONLY atoms that belong to the protein
-    complx = complx.select(f'same chain as exwithin 7 of resname {lresname}')
-    complx = complx.select(f'protein and not resname {lresname}')
-
-    return complx, ligand
-
-
-class PdbDataHandler:
-    def __init__(self,
-                 src_data_folder,
-                 name,
-                 tmp_data_folder,
-                 pdb2pqrPath,
-                 cleanup: bool,
-                 reuse_grids: bool,
-                 cache_folder: Optional[str],
-                 pregrid_transformer_config: List[Mapping] = None,
-                 generating_cache: bool = False):
-
-        if pregrid_transformer_config is None:
-            pregrid_transformer_config = []
-
-        self.cache_folder = cache_folder
-        self.src_data_folder = src_data_folder
-        self.name = name
-        self.tmp_data_folder = tmp_data_folder
-        self.pdb2pqrPath = pdb2pqrPath
-        self.cleanup = cleanup
-        self.grids = None
-        self.reuse_grids = reuse_grids
-        self.generating_cache = generating_cache
-
-        if self.cache_folder is not None:
-            os.makedirs(self.cache_folder, exist_ok=True)
-
-        # TODO refactor
-
-        if self.cache_folder is None:
-            self.structure_fname = str(Path(self.tmp_data_folder) / "structure.pdb")
-            self.ligand_fname = str(Path(self.tmp_data_folder) / "ligand.pdb")
-        else:
-            self.structure_fname = str(Path(self.cache_folder) / "structure.pdb")
-            self.ligand_fname = str(Path(self.cache_folder) / "ligand.pdb")
-            assert os.path.exists(self.structure_fname) or self.generating_cache
-            assert os.path.exists(self.ligand_fname) or self.generating_cache
-
-        # NOTE Lorenzo
-        if self.cache_folder is not None and not self.generating_cache:
-            pass
-        elif self.reuse_grids and os.path.exists(self.structure_fname) and os.path.exists(self.ligand_fname):
-            pass
-        else:
-            structure, ligand = self._processPdb()
-
-            for elem in pregrid_transformer_config:
-                if elem['name'] == 'RandomRotate':
-                    structure, ligand = self._randomRotatePdb(structure, ligand)
-
-            pr.writePDB(self.structure_fname, structure)
-            pr.writePDB(self.ligand_fname, ligand)
-
-    def checkRotations(self):
-        """
-            Check if the sphere inscribed in the cube contains the whole protein. If not, grid rotations
-            could be disallowed for safety
-        """
-        structure, _ = self.getStructureLigand()
-        coords = np.array(list(structure.getCoords()))
-
-        grid: Grid = next(iter(self.grids.values()))
-
-        if miniball_spec is not None:
-            mb = miniball.Miniball(coords)
-            C = mb.center()
-            R = np.sqrt(mb.squared_radius())
-
-            if R > grid.grid_size / 2:
-                logger.warn(f'{self.name} cannot fit in a ball, R = {R}, C = {C}. Rotations will be turned off')
-                return False
-
-        CubeC = np.array([(e[-1] + e[0]) / 2 for e in grid.edges])
-        dists = np.sqrt(((coords - CubeC) ** 2).sum(axis=1))
-        if max(dists) > grid.grid_size / 2:
-            logger.warn(f'{self.name} should be centered better in the cube. Rotations will be disallowed')
-            return False
-
-        return True
-
-    def getStructureLigand(self):
-        return pr.parsePDB(self.structure_fname), pr.parsePDB(self.ligand_fname)
-
-    def genPocket(self):
-        """
-        Generate ground truth pocket
-        """
-        structure, ligand = self.getStructureLigand()
-        complx = ligand + structure
-        lresname = ligand.getResnames()[0]
-        ret = complx.select(f'same residue as exwithin 4.5 of resname {lresname}')
-
-        with self.tmp_file(f'{self.tmp_data_folder}/tmp_pocket.pdb', True) as tmp_pocket_path:
-            pr.writePDB(tmp_pocket_path, ret)
-            ret = pr.parsePDB(tmp_pocket_path)
-
-        return ret
-
-    def makePdbPrediction(self, pred, expandResidues=True):
-
-        structure, _ = self.getStructureLigand()
-        grid: Grid = next(iter(self.grids.values()))
-
-        if pred.ndim == 4:
-            assert len(pred) == 1
-            pred = pred[0]
-        if pred.shape != grid.shape:
-            raise ValueError("pred.shape != grid.shape. Are you trying to make a pocket prediction from slices? "
-                             "That is currently not supported")
-
-        predbin = pred > 0.5
-        coords = []
-
-        warned = False
-
-        for i, coord in enumerate(structure.getCoords()):
-            x, y, z = coord
-            binx = int((x - min(grid.edges[0])) / grid.delta[0])
-            biny = int((y - min(grid.edges[1])) / grid.delta[1])
-            binz = int((z - min(grid.edges[2])) / grid.delta[2])
-
-            if binx >= self.apbsGrids.shape[0] or biny >= self.apbsGrids.shape[1] or binz >= self.apbsGrids.shape[2]:
-                if not warned:
-                    logger.warn(f"Ignoring coord {i} for {self.name} because out of bounds")
-                    warned = True
-                continue
-
-            if predbin[binx, biny, binz]:
-                coords.append(i)
-
-        if len(coords) == 0:
-            return pr.AtomGroup()
-
-        atoms = structure[coords]
-        if expandResidues:
-            idxstr = ' '.join(map(str, atoms.getIndices()))
-            ret = structure.select(f'same residue as index {idxstr}')
-        else:
-            ret = atoms
-
-        if len(ret) == 0:
-            return ret
-        else:
-            with self.tmp_file(f'{self.tmp_data_folder}/tmp_pred.pdb', True) as tmp_pred_path:
-                pr.writePDB(tmp_pred_path, ret)
-                return pr.parsePDB(tmp_pred_path)
-
-<<<<<<< HEAD
-    def getRawsLabels(self, features_config, grid_config):
-        ''' This also populates the self.grid variable '''
-        grid_size = grid_config.get('grid_size', grid_size_default)
-=======
-    def getRawsLabels(self, features: BaseFeatureList, grid_size: int, ligand_mask_radius: float):
->>>>>>> 3da71609
-
-        features_config2 = []
-        for x in features_config:
-            y = dict(x)
-            if x['name'] == 'PotentialGrid' and 'dielec_const' not in x:
-                y['dielec_const'] = dielec_const_default
-            features_config2.append(y)
-
-        structure, ligand = self.getStructureLigand()
-
-<<<<<<< HEAD
-        dielec_const_list = [x['dielec_const'] for x in features_config2 if x['name']=='PotentialGrid']
-        pot_grids, labels = self._genGrids(structure, ligand, grid_config, dielec_const_list)
-
-        self.grids = {dielec_const: Grid(pot_grid, grid_size) for dielec_const, pot_grid in pot_grids.items()}
-        labels = next(iter(self.grids.values())).homologate_labels(labels)
-=======
-        dielec_const_list = features.getDielecConstList()
-        if not dielec_const_list:
-            # FIXME Even if empty list, need to run APBS grid anyway, to be able to generate the labels
-            dielec_const_list_for_labels = [PotentialGrid.dielec_const_default]
-        else:
-            dielec_const_list_for_labels = dielec_const_list
-
-        with ApbsGridCollection(structure=structure, ligand=ligand, grid_size=grid_size,
-                                ligand_mask_radius=ligand_mask_radius,
-                                dielec_const_list=dielec_const_list_for_labels, tmp_data_folder=self.tmp_data_folder,
-                                reuse_grids=self.reuse_grids, name=self.name, pdb2pqrPath=self.pdb2pqrPath,
-                                cleanup=self.cleanup, cache_folder=self.cache_folder, generating_cache=self.generating_cache) as self.apbsGrids:
-
-            raws = features(structure, mol, self.apbsGrids)
-            labels = self.apbsGrids.labels
->>>>>>> 3da71609
-
-        features = featurizer.get_featurizer(features_config2).raw_transform()
-        raws = features(structure, self.grids)
-        for grid in self.grids.values():
-            grid.delGrid()
-        return raws, labels
-
-    def _randomRotatePdb(self, structure, ligand):
-        # Todo Init seed?
-        m = Rotation.random()
-
-        r = m.as_matrix()
-
-        angles = m.as_euler('zxy')
-        logger.debug(f'Random rotation matrix angles: {list(angles)} to {self.name}')
-
-        coords_prot = np.einsum('ij,kj->ki', r, structure.getCoords())
-        coords_ligand = np.einsum('ij,kj->ki', r, ligand.getCoords())
-
-        coords_prot_mean = coords_prot.mean(axis=0)
-
-        # Subtract center of mass
-        coords_prot = coords_prot - coords_prot_mean
-        coords_ligand = coords_ligand - coords_prot_mean
-
-        structure2 = structure.copy()
-        structure2.setCoords(coords_prot)
-        ligand2 = ligand.copy()
-        ligand2.setCoords(coords_ligand)
-        return structure2, ligand2
-
-    def tmp_file(self, name, force_removal: bool = False):
-        return TmpFile(name, self.cleanup or force_removal)
-
-    def _processPdb(self):
-        with self.tmp_file(Path(self.tmp_data_folder) / f'ligand_tmp.pdb') as tmp_ligand_pdb_file:
-            return processPdb(self.src_data_folder, self.name, tmp_ligand_pdb_file)
-
-    @classmethod
-    def map_datasets(cls, loaders_config: LoadersConfig, pdb_workers: int, features_config,
-                     transformer_config, phases:Collection[Phase], f: Callable[[PdbDataHandler], Any],
-                     generating_cache: bool):
-
-        data_paths = loaders_config.data_config.data_paths
-        file_paths = [d for phase in phases for d in data_paths[phase]]
-        file_paths = PdbDataHandler.traverse_pdb_paths(file_paths)
-
-        args = ((file_path, name, loaders_config, features_config, transformer_config, generating_cache)
-                for file_path, name in file_paths)
-
-        if pdb_workers > 0:
-            logger.info(f'Parallelizing dataset creation among {pdb_workers} workers')
-            pool = Pool(processes=pdb_workers)
-            return [f(x) for x in pool.map(create_dataset, args) if x is not None]
-        else:
-            return [f(x) for x in (create_dataset(arg) for arg in args) if x is not None]
-
-    @staticmethod
-    def traverse_pdb_paths(file_paths):
-
-        assert isinstance(file_paths, list)
-        results = []
-
-        for file_path in file_paths:
-            file_path = Path(file_path)
-            name = str(file_path.name)
-
-            pdbfile = file_path / f"{name}_protein.pdb"
-            molfile = file_path / f"{name}_ligand.mol2"
-
-            if os.path.exists(pdbfile) and os.path.exists(molfile):
-                results.append((file_path.parent, name))
-
-        return results
-
-
-def create_dataset(arg) -> Optional[PdbDataHandler]:
-    file_path, name, loaders_config, feature_config, transformer_config, generating_cache = arg
-
-    loaders_config: LoadersConfig = loaders_config
-    fail_on_error = loaders_config.fail_on_error
-
-    pdb_config: PdbDataConfig = loaders_config.data_config
-
-    cache_folder = f'{pdb_config.gridscache}/{name}'
-
-    try:
-        logger.info(f'Loading set from: {file_path} named {name} ...')
-        return PdbDataHandler(
-            src_data_folder=file_path,
-            name=name,
-            tmp_data_folder=cache_folder,
-            pdb2pqrPath=pdb_config.pdb2pqrPath,
-            cleanup=loaders_config.cleanup,
-            reuse_grids=pdb_config.reuse_grids,
-            cache_folder=cache_folder,
-            pregrid_transformer_config=None,
-            generating_cache=generating_cache)
-
-    except Exception as e:
-        if fail_on_error:
-            raise e
-        logger.error(f'Generation of grids from {name} failed. Recording failure and continuing', exc_info=True)
-        Path(f'{cache_folder}/failed').touch()
+from __future__ import annotations
+import os
+from openbabel import openbabel
+import prody as pr
+from pytorch3dunet.unet3d.utils import get_logger
+from pytorch3dunet.datasets.featurizer import BaseFeatureList
+from pytorch3dunet.datasets.features import PotentialGrid
+from pytorch3dunet.datasets.apbs import ApbsGridCollection, TmpFile
+from scipy.spatial.transform import Rotation
+from multiprocessing import Pool, cpu_count
+import numpy as np
+import importlib
+from openbabel.pybel import readfile, Molecule
+from typing import List, Mapping, Optional, Callable, Any, Collection
+from pytorch3dunet.datasets.config import PdbDataConfig, LoadersConfig, Phase
+from pathlib import Path
+
+miniball_spec = importlib.util.find_spec("miniball")
+if miniball_spec is not None:
+    import miniball
+
+logger = get_logger('UtilsPdb')
+
+
+def processPdb(src_data_folder, name, pdb_ligand_fname):
+    """ Generate pdb training data from raw data """
+
+    src_pdb_file = f'{src_data_folder}/{name}/{name}_protein.pdb'
+    src_mol_file = f"{src_data_folder}/{name}/{name}_ligand.mol2"
+
+    obConversion = openbabel.OBConversion()
+    obConversion.SetInAndOutFormats("mol2", "pdb")
+
+    # remove water molecules (found some pdb files with water molecules)
+    structure = pr.parsePDB(src_pdb_file)
+    protein = structure.select('protein').toAtomGroup()
+
+    # convert ligand to pdb
+    ligand = openbabel.OBMol()
+
+    obConversion.ReadFile(ligand, src_mol_file)
+    obConversion.WriteFile(ligand, pdb_ligand_fname)
+
+    # select only chains that are close to the ligand (I love ProDy v2)
+    ligand = pr.parsePDB(pdb_ligand_fname)
+    lresname = ligand.getResnames()[0]
+    complx = ligand + protein
+
+    # select ONLY atoms that belong to the protein
+    complx = complx.select(f'same chain as exwithin 7 of resname {lresname}')
+    complx = complx.select(f'protein and not resname {lresname}')
+
+    return complx, ligand
+
+
+class PdbDataHandler:
+    def __init__(self,
+                 src_data_folder,
+                 name,
+                 tmp_data_folder,
+                 pdb2pqrPath,
+                 cleanup: bool,
+                 reuse_grids: bool,
+                 cache_folder: Optional[str],
+                 pregrid_transformer_config: List[Mapping] = None,
+                 generating_cache: bool = False):
+
+        if pregrid_transformer_config is None:
+            pregrid_transformer_config = []
+
+        self.cache_folder = cache_folder
+        self.src_data_folder = src_data_folder
+        self.name = name
+        self.tmp_data_folder = tmp_data_folder
+        self.pdb2pqrPath = pdb2pqrPath
+        self.cleanup = cleanup
+        self.apbsGrids = None
+        self.reuse_grids = reuse_grids
+        self.generating_cache = generating_cache
+
+        if self.cache_folder is not None:
+            os.makedirs(self.cache_folder, exist_ok=True)
+
+        # TODO refactor
+
+        if self.cache_folder is None:
+            self.structure_fname = str(Path(self.tmp_data_folder) / "structure.pdb")
+            self.ligand_fname = str(Path(self.tmp_data_folder) / "ligand.pdb")
+        else:
+            self.structure_fname = str(Path(self.cache_folder) / "structure.pdb")
+            self.ligand_fname = str(Path(self.cache_folder) / "ligand.pdb")
+            assert os.path.exists(self.structure_fname) or self.generating_cache
+            assert os.path.exists(self.ligand_fname) or self.generating_cache
+
+        # NOTE Lorenzo
+        if self.cache_folder is not None and not self.generating_cache:
+            pass
+        elif self.reuse_grids and os.path.exists(self.structure_fname) and os.path.exists(self.ligand_fname):
+            pass
+        else:
+            structure, ligand = self._processPdb()
+
+            for elem in pregrid_transformer_config:
+                if elem['name'] == 'RandomRotate':
+                    structure, ligand = self._randomRotatePdb(structure, ligand)
+
+            pr.writePDB(self.structure_fname, structure)
+            pr.writePDB(self.ligand_fname, ligand)
+
+    def checkRotations(self):
+        """
+            Check if the sphere inscribed in the cube contains the whole protein. If not, grid rotations
+            could be disallowed for safety
+        """
+        structure, _ = self.getStructureLigand()
+        coords = np.array(list(structure.getCoords()))
+
+        if miniball_spec is not None:
+            mb = miniball.Miniball(coords)
+            C = mb.center()
+            R = np.sqrt(mb.squared_radius())
+
+            if R > self.apbsGrids.grid_size / 2:
+                logger.warn(f'{self.name} cannot fit in a ball, R = {R}, C = {C}. Rotations will be turned off')
+                return False
+
+        CubeC = np.array([(e[-1] + e[0]) / 2 for e in self.apbsGrids.edges])
+        dists = np.sqrt(((coords - CubeC) ** 2).sum(axis=1))
+        if max(dists) > self.apbsGrids.grid_size / 2:
+            logger.warn(f'{self.name} should be centered better in the cube. Rotations will be disallowed')
+            return False
+
+        return True
+
+    def getStructureLigand(self):
+        return pr.parsePDB(self.structure_fname), pr.parsePDB(self.ligand_fname)
+
+    def getMol(self) -> Molecule:
+        return next(readfile('pdb', self.structure_fname))
+
+    def genPocket(self):
+        """
+        Generate ground truth pocket
+        """
+        structure, ligand = self.getStructureLigand()
+        complx = ligand + structure
+        lresname = ligand.getResnames()[0]
+        ret = complx.select(f'same residue as exwithin 4.5 of resname {lresname}')
+
+        with self.tmp_file(f'{self.tmp_data_folder}/tmp_pocket.pdb', True) as tmp_pocket_path:
+            pr.writePDB(tmp_pocket_path, ret)
+            ret = pr.parsePDB(tmp_pocket_path)
+
+        return ret
+
+    def makePdbPrediction(self, pred, expandResidues=True):
+
+        structure, _ = self.getStructureLigand()
+
+        if pred.ndim == 4:
+            assert len(pred) == 1
+            pred = pred[0]
+        if pred.shape != self.apbsGrids.shape:
+            raise ValueError("pred.shape != grid.shape. Are you trying to make a pocket prediction from slices? "
+                             "That is currently not supported")
+
+        predbin = pred > 0.5
+        coords = []
+
+        warned = False
+
+        for i, coord in enumerate(structure.getCoords()):
+            x, y, z = coord
+            binx = int((x - min(self.apbsGrids.edges[0])) / self.apbsGrids.delta[0])
+            biny = int((y - min(self.apbsGrids.edges[1])) / self.apbsGrids.delta[1])
+            binz = int((z - min(self.apbsGrids.edges[2])) / self.apbsGrids.delta[2])
+
+            if binx >= self.apbsGrids.shape[0] or biny >= self.apbsGrids.shape[1] or binz >= self.apbsGrids.shape[2]:
+                if not warned:
+                    logger.warn(f"Ignoring coord {i} for {self.name} because out of bounds")
+                    warned = True
+                continue
+
+            if predbin[binx, biny, binz]:
+                coords.append(i)
+
+        if len(coords) == 0:
+            return pr.AtomGroup()
+
+        atoms = structure[coords]
+        if expandResidues:
+            idxstr = ' '.join(map(str, atoms.getIndices()))
+            ret = structure.select(f'same residue as index {idxstr}')
+        else:
+            ret = atoms
+
+        if len(ret) == 0:
+            return ret
+        else:
+            with self.tmp_file(f'{self.tmp_data_folder}/tmp_pred.pdb', True) as tmp_pred_path:
+                pr.writePDB(tmp_pred_path, ret)
+                return pr.parsePDB(tmp_pred_path)
+
+    def getRawsLabels(self, features: BaseFeatureList, grid_size: int, ligand_mask_radius: float):
+
+        structure, ligand = self.getStructureLigand()
+        # A different format
+        mol: Molecule = self.getMol()
+
+        dielec_const_list = features.getDielecConstList()
+        if not dielec_const_list:
+            # FIXME Even if empty list, need to run APBS grid anyway, to be able to generate the labels
+            dielec_const_list_for_labels = [PotentialGrid.dielec_const_default]
+        else:
+            dielec_const_list_for_labels = dielec_const_list
+
+        with ApbsGridCollection(structure=structure, ligand=ligand, grid_size=grid_size,
+                                ligand_mask_radius=ligand_mask_radius,
+                                dielec_const_list=dielec_const_list_for_labels, tmp_data_folder=self.tmp_data_folder,
+                                reuse_grids=self.reuse_grids, name=self.name, pdb2pqrPath=self.pdb2pqrPath,
+                                cleanup=self.cleanup, cache_folder=self.cache_folder, generating_cache=self.generating_cache) as self.apbsGrids:
+
+            raws = features(structure, mol, self.apbsGrids)
+            labels = self.apbsGrids.labels
+
+        return raws, labels
+
+    def _randomRotatePdb(self, structure, ligand):
+        m = Rotation.random()
+
+        r = m.as_matrix()
+
+        angles = m.as_euler('zxy')
+        logger.debug(f'Random rotation matrix angles: {list(angles)} to {self.name}')
+
+        coords_prot = np.einsum('ij,kj->ki', r, structure.getCoords())
+        coords_ligand = np.einsum('ij,kj->ki', r, ligand.getCoords())
+
+        coords_prot_mean = coords_prot.mean(axis=0)
+
+        # Subtract center of mass
+        coords_prot = coords_prot - coords_prot_mean
+        coords_ligand = coords_ligand - coords_prot_mean
+
+        structure2 = structure.copy()
+        structure2.setCoords(coords_prot)
+        ligand2 = ligand.copy()
+        ligand2.setCoords(coords_ligand)
+        return structure2, ligand2
+
+    def tmp_file(self, name, force_removal: bool = False):
+        return TmpFile(name, self.cleanup or force_removal)
+
+    def _processPdb(self):
+        with self.tmp_file(Path(self.tmp_data_folder) / f'ligand_tmp.pdb') as tmp_ligand_pdb_file:
+            return processPdb(self.src_data_folder, self.name, tmp_ligand_pdb_file)
+
+    @classmethod
+    def map_datasets(cls, loaders_config: LoadersConfig, pdb_workers: int, features_config,
+                     transformer_config, phases:Collection[Phase], f: Callable[[PdbDataHandler], Any],
+                     generating_cache: bool):
+
+        data_paths = loaders_config.data_config.data_paths
+        file_paths = [d for phase in phases for d in data_paths[phase]]
+        file_paths = PdbDataHandler.traverse_pdb_paths(file_paths)
+
+        args = ((file_path, name, loaders_config, features_config, transformer_config, generating_cache)
+                for file_path, name in file_paths)
+
+        if pdb_workers > 0:
+            logger.info(f'Parallelizing dataset creation among {pdb_workers} workers')
+            pool = Pool(processes=pdb_workers)
+            return [f(x) for x in pool.map(create_dataset, args) if x is not None]
+        else:
+            return [f(x) for x in (create_dataset(arg) for arg in args) if x is not None]
+
+    @staticmethod
+    def traverse_pdb_paths(file_paths):
+
+        assert isinstance(file_paths, list)
+        results = []
+
+        for file_path in file_paths:
+            file_path = Path(file_path)
+            name = str(file_path.name)
+
+            pdbfile = file_path / f"{name}_protein.pdb"
+            molfile = file_path / f"{name}_ligand.mol2"
+
+            if os.path.exists(pdbfile) and os.path.exists(molfile):
+                results.append((file_path.parent, name))
+
+        return results
+
+
+def create_dataset(arg) -> Optional[PdbDataHandler]:
+    file_path, name, loaders_config, feature_config, transformer_config, generating_cache = arg
+
+    loaders_config: LoadersConfig = loaders_config
+    fail_on_error = loaders_config.fail_on_error
+
+    pdb_config: PdbDataConfig = loaders_config.data_config
+
+    cache_folder = f'{pdb_config.gridscache}/{name}'
+
+    try:
+        logger.info(f'Loading set from: {file_path} named {name} ...')
+        return PdbDataHandler(
+            src_data_folder=file_path,
+            name=name,
+            tmp_data_folder=cache_folder,
+            pdb2pqrPath=pdb_config.pdb2pqrPath,
+            cleanup=loaders_config.cleanup,
+            reuse_grids=pdb_config.reuse_grids,
+            cache_folder=cache_folder,
+            pregrid_transformer_config=None,
+            generating_cache=generating_cache)
+
+    except Exception as e:
+        if fail_on_error:
+            raise e
+        logger.error(f'Generation of grids from {name} failed. Recording failure and continuing', exc_info=True)
+        Path(f'{cache_folder}/failed').touch()
         return None
import dataclasses
from dataclasses import dataclass
from pytorch3dunet.unet3d.utils import Phase
from abc import ABC, abstractmethod
from pytorch3dunet.datasets.featurizer import Transformable, get_feature_cls
from typing import List, Type, Iterable, Any, Callable, Mapping, Union
import torch
import numpy as np
from pytorch3dunet.unet3d.utils import get_logger
<<<<<<< HEAD
from typing import Dict, Union, Optional
from numbers import Number
from scipy.spatial.transform import Rotation
=======
import inspect
from pytorch3dunet.unet3d.utils import profile
>>>>>>> 3da71609

MAX_SEED = 2 ** 32 - 1
GLOBAL_RANDOM_STATE = np.random.RandomState(47)

<<<<<<< HEAD
logger = get_logger('Transforms')

numpy_to_torch_dtype_dict = {
    np.bool: torch.bool,
    np.uint8: torch.uint8,
    np.int8: torch.int8,
    np.int16: torch.int16,
    np.int32: torch.int32,
    np.int64: torch.int64,
    np.float16: torch.float16,
    np.float32: torch.float32,
    np.float64: torch.float64,
    np.complex64: torch.complex64,
    np.complex128: torch.complex128
}
torch_to_numpy_dtype_dict = {y:x for x,y in numpy_to_torch_dtype_dict.items()}

class PicklableGenerator(torch.Generator):
    def __getstate__(self):
        return self.get_state()
    def __setstate__(self, state):
        return self.set_state(state)

    def genSeed(self):
        return torch.randint(generator=self, high=MAX_SEED, size=(1,)).item()

class SampleStats:
    def __init__(self, raws):
        ndim = raws[0].ndim
        self.min, self.max, self.mean, self.std = calculate_stats(raws)
        logger.debug(f"mean={self.mean}, std={self.std}")
        self.channelStats = None
        if ndim == 4:
            channels = raws[0].shape[0]
            self.channelStats = [SampleStats([raw[i] for raw in raws]) for i in range(channels)]


class RandomFlip:
    """
    Randomly flips the image across the given axes. Image can be either 3D (DxHxW) or 4D (CxDxHxW).
=======
logger = get_logger('Transformer')


class MyGenerator(torch.Generator):
    def gen_seed(self):
        return torch.randint(generator=self, high=MAX_SEED, size=(1,)).item()


class SkippableTransformOptions(ABC):
    @abstractmethod
    def serialize(self):
        pass

    @staticmethod
    @property
    @abstractmethod
    def skipped() -> bool:
        pass

>>>>>>> 3da71609

@dataclass(frozen=True)
class TransformOptions(SkippableTransformOptions, ABC):
    skipped = False

    def serialize(self):
        return dataclasses.asdict(self)


class SkippedTransform(SkippableTransformOptions):
    skipped = True

    def serialize(self):
        return 'Skipped'


<<<<<<< HEAD
class RandomRotate90:
    """
    Rotate an array by 90 degrees around a randomly chosen plane. Image can be either 3D (DxHxW) or 4D (CxDxHxW).

    When creating make sure that the provided RandomStates are consistent between raw and labeled datasets,
    otherwise the models won't converge.

    IMPORTANT: assumes DHW axis order (that's why rotation is performed across (1,2) axis)
    """

    def __init__(self, generator, **kwargs):
        self.random_state = np.random.RandomState(seed=generator.genSeed())
        # always rotate around z-axis
        self.axis = (1, 2)

    def __call__(self, m):
        assert m.ndim in [3, 4], 'Supports only 3D (DxHxW) or 4D (CxDxHxW) images'

        # pick number of rotations at random
        k = self.random_state.randint(0, 4)
        # rotate k times around a given plane
        if m.ndim == 3:
            m = np.rot90(m, k, self.axis)
        else:
            channels = [np.rot90(m[c], k, self.axis) for c in range(m.shape[0])]
            m = np.stack(channels, axis=0)

        return m


class RandomRotate:
    """
    Rotate an array by a random degrees from taken from (-angle_spectrum, angle_spectrum) interval.
    Rotation axis is picked at random from the list of provided axes.
    """

    def __init__(self, generator, angle_spectrum=30, axes=None, mode='reflect', order=0, **kwargs):
        self.random_state = np.random.RandomState(seed=generator.genSeed())

        if axes is None:
            axes = [(1, 0), (2, 1), (2, 0)]
        else:
            assert isinstance(axes, list) and len(axes) > 0

        self.angle_spectrum = angle_spectrum
        self.axes = axes
        self.mode = mode
        self.order = order

    def __call__(self, m):
        axis = self.axes[self.random_state.randint(len(self.axes))]
        angle = self.random_state.randint(-self.angle_spectrum, self.angle_spectrum)

        if m.ndim == 3:
            m = rotate(m, angle, axes=axis, reshape=False, order=self.order, mode=self.mode, cval=-1)
        else:
            channels = [rotate(m[c], angle, axes=axis, reshape=False, order=self.order, mode=self.mode, cval=-1) for c
                        in range(m.shape[0])]
            m = np.stack(channels, axis=0)

        return m


class RandomRotate3D:
    """
    Rotate an array by a random degrees from taken from (-angle_spectrum, angle_spectrum) interval.
    Rotation axis is picked at random from the list of provided axes.
    """

    def __init__(self, allowRotations, generator: PicklableGenerator, debug_str, mode: Union[str, Dict[int, str]],
                 order=3, cval=0, prob=1.0, **kwargs):
        """
            mode: it's a dict feature number -> interpolation mode
            prob: probability of applying the rotation.
        """
        self.cval = cval
        self.allowRotations = allowRotations
        self.debug_str = debug_str
        self.generator = generator
        self.prob = prob
=======
class Transform(ABC):
>>>>>>> 3da71609

    @abstractmethod
    def __call__(self, m: np.ndarray, featureTypes: Iterable[Type[Transformable]]) -> np.ndarray:
        pass


class BaseTransform(Transform, ABC):

    @classmethod
    @abstractmethod
    def is_random(cls) -> bool:
        pass

    @classmethod
    @abstractmethod
    def is_rotation(cls) -> bool:
        pass

    @classmethod
    @abstractmethod
    def global_option_type(cls) -> Type[TransformOptions]:
        pass

    @classmethod
    @abstractmethod
    def default_global_options(cls, phase: Phase) -> SkippableTransformOptions:
        pass

    @abstractmethod
    def _call(self, m: np.ndarray, global_opt: TransformOptions, featureTypes: List[Type[Transformable]]) -> np.ndarray:
        pass

    @classmethod
    def read_global_options(cls, global_options_conf: Mapping[str, Any], phase: Phase) -> SkippableTransformOptions:
        keys = [x.lower() for x in global_options_conf.keys()]
        assert all([x in ['train', 'test', 'val'] for x in keys])

        key = repr(phase)
        if key in global_options_conf:
            value = global_options_conf[key]
            if isinstance(value, str) and value.lower() == 'skipped':
                return SkippedTransform()
            if isinstance(value, dict):
                return cls.global_option_type()(**value)
            raise ValueError(value)
        return cls.default_global_options(phase)

    @classmethod
    def validate_global_options(cls, global_options_conf: Mapping[str, Any]) -> Mapping[str, Any]:

<<<<<<< HEAD
# it's relatively slow, i.e. ~1s per patch of size 64x200x200, so use multiple workers in the DataLoader
# remember to use spline_order=0 when transforming the labels
class ElasticDeformation:
    """
    Apply elasitc deformations of 3D patches on a per-voxel mesh. Assumes ZYX axis order (or CZYX if the data is 4D).
    Based on: https://github.com/fcalvet/image_tools/blob/master/image_augmentation.py#L62
    """

    def __init__(self, generator, spline_order, alpha=2000, sigma=50, execution_probability=0.1, apply_3d=True,
                 **kwargs):
        """
        :param spline_order: the order of spline interpolation (use 0 for labeled images)
        :param alpha: scaling factor for deformations
        :param sigma: smoothing factor for Gaussian filter
        :param execution_probability: probability of executing this transform
        :param apply_3d: if True apply deformations in each axis
        """
        self.random_state = np.random.RandomState(seed=generator.genSeed())
        self.spline_order = spline_order
        self.alpha = alpha
        self.sigma = sigma
        self.execution_probability = execution_probability
        self.apply_3d = apply_3d

    def __call__(self, m):
        if self.random_state.uniform() < self.execution_probability:
            assert m.ndim in [3, 4]

            if m.ndim == 3:
                volume_shape = m.shape
            else:
                volume_shape = m[0].shape

            if self.apply_3d:
                dz = gaussian_filter(self.random_state.randn(*volume_shape), self.sigma, mode="reflect") * self.alpha
            else:
                dz = np.zeros_like(m)

            dy, dx = [
                gaussian_filter(
                    self.random_state.randn(*volume_shape),
                    self.sigma, mode="reflect"
                ) * self.alpha for _ in range(2)
            ]

            z_dim, y_dim, x_dim = volume_shape
            z, y, x = np.meshgrid(np.arange(z_dim), np.arange(y_dim), np.arange(x_dim), indexing='ij')
            indices = z + dz, y + dy, x + dx

            if m.ndim == 3:
                return map_coordinates(m, indices, order=self.spline_order, mode='reflect')
            else:
                channels = [map_coordinates(c, indices, order=self.spline_order, mode='reflect') for c in m]
                return np.stack(channels, axis=0)
=======
        assert all([x in ['train', 'test', 'val'] for x in global_options_conf.keys()])
        allOptions = {}

        for phase in Phase:
            opt: SkippableTransformOptions = cls.read_global_options(global_options_conf, phase)
            allOptions[repr(phase)] = opt.serialize()
>>>>>>> 3da71609

        return allOptions

    @classmethod
    def validate_options(cls, options_conf: Mapping[str, Mapping[str, Any]]):
        return cls.validate_global_options(options_conf)

<<<<<<< HEAD
class Standardize:
    """
    Apply Z-score normalization to a given input tensor, i.e. re-scaling the values to be 0-mean and 1-std.
    """
=======
    def set_seed(self, seed: int) -> None:
        self.generator.manual_seed(seed)
>>>>>>> 3da71609

    def __init__(self, options_conf: Mapping[str, Any], phase: Phase, generator: MyGenerator, **kwargs):
        self.global_options = self.read_global_options(options_conf, phase)
        self.generator = generator

    @profile
    def __call__(self, m: np.ndarray, featureTypes: List[Type[Transformable]]) -> np.ndarray:
        assert m.ndim == 4
        assert m.shape[0] == len(featureTypes)

        if self.global_options.skipped:
            return m
        else:
            assert isinstance(self.global_options, TransformOptions)
            ret: np.ndarray = self._call(m, self.global_options, featureTypes)

        assert m.shape == ret.shape
        return ret


<<<<<<< HEAD
class PercentileNormalizer:
    def __init__(self, pmin, pmax, channelwise=False, eps=1e-10, **kwargs):
        self.eps = eps
        self.pmin = pmin
        self.pmax = pmax
        self.channelwise = channelwise

    def __call__(self, m):
        if self.channelwise:
            axes = list(range(m.ndim))
            # average across channels
            axes = tuple(axes[1:])
            pmin = np.percentile(m, self.pmin, axis=axes, keepdims=True)
            pmax = np.percentile(m, self.pmax, axis=axes, keepdims=True)
        else:
            pmin = np.percentile(m, self.pmin)
            pmax = np.percentile(m, self.pmax)

        return (m - pmin) / (pmax - pmin + self.eps)


class Normalize:
    """
    Apply simple min-max scaling to a given input tensor, i.e. shrinks the range of the data in a fixed range of [-1, 1].
    """

    def __init__(self, min_value, max_value, **kwargs):
        assert max_value > min_value
        self.min_value = min_value
        self.value_range = max_value - min_value

    def __call__(self, m):
        norm_0_1 = (m - self.min_value) / self.value_range
        return np.clip(2 * norm_0_1 - 1, -1, 1)


class AdditiveGaussianNoise:
    def __init__(self, generator, scale=(0.0, 1.0), execution_probability=0.1, **kwargs):
        self.execution_probability = execution_probability
        self.random_state = np.random.RandomState(seed=generator.genSeed())
        self.scale = scale

    def __call__(self, m):
        if self.random_state.uniform() < self.execution_probability:
            std = self.random_state.uniform(self.scale[0], self.scale[1])
            logger.debug(f"Adding gaussian noise with std = {std}")
            logger.debug(f"Type before noise: {m.dtype}")
            gaussian_noise = self.random_state.normal(0, std, size=m.shape)
            if torch.is_tensor(m):
                # TODO This is slow, should define it directly on the GPU
                gaussian_noise = torch.from_numpy(gaussian_noise.astype(torch_to_numpy_dtype_dict[m.dtype]))
            else:
                gaussian_noise = gaussian_noise.astype(m.dtype)
            logger.debug(f"Type of noise: {gaussian_noise.dtype}")
            ret = m + gaussian_noise
            logger.debug(f"Type after noise: {ret.dtype}")
            return ret
        return m


class AdditivePoissonNoise:
    def __init__(self, generator, lam=(0.0, 1.0), execution_probability=0.1, **kwargs):
        self.execution_probability = execution_probability
        self.random_state = np.random.RandomState(seed=generator.genSeed())
        self.lam = lam
=======
def all_subclasses(cls):
    return set(cls.__subclasses__()).union(
        [s for c in cls.__subclasses__() for s in all_subclasses(c)])


class LocalTransform(BaseTransform, ABC):
>>>>>>> 3da71609

    @classmethod
    @abstractmethod
    def local_option_type(cls) -> Type[TransformOptions]:
        pass

    @classmethod
    @abstractmethod
    def default_local_options(cls, phase: Phase, ft: Type[Transformable]) -> SkippableTransformOptions:
        pass

<<<<<<< HEAD
class ToTensor:
    """
    Converts a given input numpy.ndarray into torch.Tensor. Adds additional 'channel' axis when the input is 3D
    and expand_dims=True (use for raw data of the shape (D, H, W)).
    """
=======
    @abstractmethod
    def makeCallableSequence(self, global_opt: TransformOptions) -> Iterable[
        Callable[[np.ndarray, TransformOptions, int], np.ndarray]]:
        pass
>>>>>>> 3da71609

    def __init__(self, options_conf: Mapping[str, Mapping[str, Any]], phase: Phase, generator: MyGenerator):

        assert all(x in ['local', 'global'] for x in options_conf.keys())
        local_options_conf = options_conf.get('local', {})
        global_options_conf = options_conf.get('global', {})

        local_options = self.read_local_options(local_options_conf, phase)

        def get_local_options(t: Type[Transformable]):
            return local_options.get(t, self.default_local_options(phase, t))

<<<<<<< HEAD
class Identity:
    def __init__(self, **kwargs):
        pass
=======
        self.get_local_options = get_local_options
>>>>>>> 3da71609

        super().__init__(global_options_conf, phase, generator)

    @classmethod
    def read_local_options(cls, local_options_conf: Mapping[str, Mapping[str, Any]], phase: Phase) \
            -> Mapping[Type[Transformable], SkippableTransformOptions]:

<<<<<<< HEAD
class LabelToTensor:
    def __call__(self, m):
        m = np.array(m)
        return torch.from_numpy(m.astype(dtype='int64'))
=======
        keys = [x.lower() for x in local_options_conf.keys()]
        assert all([x in ['train', 'test', 'val'] for x in keys])
>>>>>>> 3da71609

        ret = {}
        key = repr(phase).lower()
        if key in local_options_conf:
            assert isinstance(local_options_conf[key], dict)
            for featureName, opt in local_options_conf[key].items():
                featureType = get_feature_cls(featureName)
                if isinstance(opt, str) and opt.lower() == 'skipped':
                    ret[featureType] = SkippedTransform()
                elif isinstance(opt, dict):
                    t = cls.local_option_type()
                    ret[featureType] = t(**opt)
                else:
                    raise ValueError(opt)
        return ret

    @classmethod
    def validate_local_options(cls, local_options_conf: Mapping[str, Mapping[str, Any]]) -> Mapping[
        str, Mapping[str, Any]]:
        assert all(key.lower() in ['train', 'val', 'test'] for key in local_options_conf.keys())

        allOptions = {}
        for phase in Phase:
            allOptions[repr(phase)] = {}

            local_options: Mapping[Type[Transformable], SkippableTransformOptions] = \
                cls.read_local_options(local_options_conf, phase)

            for featureType in all_subclasses(Transformable):
                if not inspect.isabstract(featureType):
                    featureName = featureType.__name__
                    if featureName == 'ComposedFeatures':
                        continue
                    assert featureName not in allOptions[repr(phase)]
                    allOptions[repr(phase)][featureName] = local_options.get(featureType,
                                                                             cls.default_local_options(phase,
                                                                                                       featureType)).serialize()

        return allOptions

    @classmethod
    def validate_options(cls, options_conf: Mapping[str, Mapping[str, Any]]):
        assert all(x in ['local', 'global'] for x in options_conf.keys())
        local_options_conf = options_conf.get('local', {})
        global_options_conf = options_conf.get('global', {})
        return {
            'local': cls.validate_local_options(local_options_conf),
            'global': cls.validate_global_options(global_options_conf)
        }

    @profile
    def _call(self, m: np.ndarray, global_opt: TransformOptions, featureTypes: List[Type[Transformable]]) -> np.ndarray:

        for fun in self.makeCallableSequence(global_opt):
            channels = []
            for c, featureType in zip(range(m.shape[0]), featureTypes):
                opt = self.get_local_options(featureType)
                if opt.skipped:
                    channels.append(m[c])
                else:
                    m3d = fun(m[c], opt, c)
                    assert m3d.shape == m[c].shape
                    channels.append(m3d)
            m = np.stack(channels, axis=0)

        return m


class ComposedTransform(Transform, ABC):
    def __init__(self, transformer_classes: Iterable[Type[BaseTransform]], conf_options: Iterable[Mapping[str, Any]],
                 common_config: Mapping[str, Any], phase: Phase, seed: int, dtype=np.float32, convert_to_torch=True):

        self.dtype = dtype
        self.convert_to_torch = convert_to_torch
        self.transforms = []

        args = []

        for i, (cls, options_conf) in enumerate(zip(transformer_classes, conf_options)):
            iseed = seed + i
            config = {**common_config,
                      **{'generator': MyGenerator().manual_seed(iseed)}
                      }
            args.append((cls, options_conf, phase, iseed))
            self.transforms.append(cls(options_conf=options_conf, phase=phase, **config))

        self.state = common_config, self.dtype, self.convert_to_torch, args

    # FIXME This is probably bugged if we pickle after calling the first time
    def __getstate__(self):
        return self.state

    def __setstate__(self, state):
        # logger.warning(f'Pickling the {type(self).__name__} instance - This has not been properly tested')
        self.transforms = []
        common_config, self.dtype, self.convert_to_torch, args = state
        for i, (cls, options_conf, phase, iseed) in enumerate(args):
            config = {**common_config,
                      **{'generator': MyGenerator().manual_seed(iseed)}
                      }
            self.transforms.append(cls(options_conf=options_conf, phase=phase, **config))

    # FIXME Should also update the state
    def set_seeds(self, seed: int) -> None:
        for i, t in enumerate(self.transforms):
            t.set_seed(seed + i)

    @profile
    def __call__(self, m: np.ndarray, featureTypes: List[Type[Transformable]]) -> Union[torch.Tensor, np.ndarray]:
        assert m.ndim == 4
        for trans in self.transforms:
            m = trans(m, featureTypes)
        assert m.ndim == 4
        if self.convert_to_torch:
            return torch.from_numpy(m.astype(dtype=self.dtype))
        else:
            return m
<|MERGE_RESOLUTION|>--- conflicted
+++ resolved
@@ -1,581 +1,296 @@
-import dataclasses
-from dataclasses import dataclass
-from pytorch3dunet.unet3d.utils import Phase
-from abc import ABC, abstractmethod
-from pytorch3dunet.datasets.featurizer import Transformable, get_feature_cls
-from typing import List, Type, Iterable, Any, Callable, Mapping, Union
-import torch
-import numpy as np
-from pytorch3dunet.unet3d.utils import get_logger
-<<<<<<< HEAD
-from typing import Dict, Union, Optional
-from numbers import Number
-from scipy.spatial.transform import Rotation
-=======
-import inspect
-from pytorch3dunet.unet3d.utils import profile
->>>>>>> 3da71609
-
-MAX_SEED = 2 ** 32 - 1
-GLOBAL_RANDOM_STATE = np.random.RandomState(47)
-
-<<<<<<< HEAD
-logger = get_logger('Transforms')
-
-numpy_to_torch_dtype_dict = {
-    np.bool: torch.bool,
-    np.uint8: torch.uint8,
-    np.int8: torch.int8,
-    np.int16: torch.int16,
-    np.int32: torch.int32,
-    np.int64: torch.int64,
-    np.float16: torch.float16,
-    np.float32: torch.float32,
-    np.float64: torch.float64,
-    np.complex64: torch.complex64,
-    np.complex128: torch.complex128
-}
-torch_to_numpy_dtype_dict = {y:x for x,y in numpy_to_torch_dtype_dict.items()}
-
-class PicklableGenerator(torch.Generator):
-    def __getstate__(self):
-        return self.get_state()
-    def __setstate__(self, state):
-        return self.set_state(state)
-
-    def genSeed(self):
-        return torch.randint(generator=self, high=MAX_SEED, size=(1,)).item()
-
-class SampleStats:
-    def __init__(self, raws):
-        ndim = raws[0].ndim
-        self.min, self.max, self.mean, self.std = calculate_stats(raws)
-        logger.debug(f"mean={self.mean}, std={self.std}")
-        self.channelStats = None
-        if ndim == 4:
-            channels = raws[0].shape[0]
-            self.channelStats = [SampleStats([raw[i] for raw in raws]) for i in range(channels)]
-
-
-class RandomFlip:
-    """
-    Randomly flips the image across the given axes. Image can be either 3D (DxHxW) or 4D (CxDxHxW).
-=======
-logger = get_logger('Transformer')
-
-
-class MyGenerator(torch.Generator):
-    def gen_seed(self):
-        return torch.randint(generator=self, high=MAX_SEED, size=(1,)).item()
-
-
-class SkippableTransformOptions(ABC):
-    @abstractmethod
-    def serialize(self):
-        pass
-
-    @staticmethod
-    @property
-    @abstractmethod
-    def skipped() -> bool:
-        pass
-
->>>>>>> 3da71609
-
-@dataclass(frozen=True)
-class TransformOptions(SkippableTransformOptions, ABC):
-    skipped = False
-
-    def serialize(self):
-        return dataclasses.asdict(self)
-
-
-class SkippedTransform(SkippableTransformOptions):
-    skipped = True
-
-    def serialize(self):
-        return 'Skipped'
-
-
-<<<<<<< HEAD
-class RandomRotate90:
-    """
-    Rotate an array by 90 degrees around a randomly chosen plane. Image can be either 3D (DxHxW) or 4D (CxDxHxW).
-
-    When creating make sure that the provided RandomStates are consistent between raw and labeled datasets,
-    otherwise the models won't converge.
-
-    IMPORTANT: assumes DHW axis order (that's why rotation is performed across (1,2) axis)
-    """
-
-    def __init__(self, generator, **kwargs):
-        self.random_state = np.random.RandomState(seed=generator.genSeed())
-        # always rotate around z-axis
-        self.axis = (1, 2)
-
-    def __call__(self, m):
-        assert m.ndim in [3, 4], 'Supports only 3D (DxHxW) or 4D (CxDxHxW) images'
-
-        # pick number of rotations at random
-        k = self.random_state.randint(0, 4)
-        # rotate k times around a given plane
-        if m.ndim == 3:
-            m = np.rot90(m, k, self.axis)
-        else:
-            channels = [np.rot90(m[c], k, self.axis) for c in range(m.shape[0])]
-            m = np.stack(channels, axis=0)
-
-        return m
-
-
-class RandomRotate:
-    """
-    Rotate an array by a random degrees from taken from (-angle_spectrum, angle_spectrum) interval.
-    Rotation axis is picked at random from the list of provided axes.
-    """
-
-    def __init__(self, generator, angle_spectrum=30, axes=None, mode='reflect', order=0, **kwargs):
-        self.random_state = np.random.RandomState(seed=generator.genSeed())
-
-        if axes is None:
-            axes = [(1, 0), (2, 1), (2, 0)]
-        else:
-            assert isinstance(axes, list) and len(axes) > 0
-
-        self.angle_spectrum = angle_spectrum
-        self.axes = axes
-        self.mode = mode
-        self.order = order
-
-    def __call__(self, m):
-        axis = self.axes[self.random_state.randint(len(self.axes))]
-        angle = self.random_state.randint(-self.angle_spectrum, self.angle_spectrum)
-
-        if m.ndim == 3:
-            m = rotate(m, angle, axes=axis, reshape=False, order=self.order, mode=self.mode, cval=-1)
-        else:
-            channels = [rotate(m[c], angle, axes=axis, reshape=False, order=self.order, mode=self.mode, cval=-1) for c
-                        in range(m.shape[0])]
-            m = np.stack(channels, axis=0)
-
-        return m
-
-
-class RandomRotate3D:
-    """
-    Rotate an array by a random degrees from taken from (-angle_spectrum, angle_spectrum) interval.
-    Rotation axis is picked at random from the list of provided axes.
-    """
-
-    def __init__(self, allowRotations, generator: PicklableGenerator, debug_str, mode: Union[str, Dict[int, str]],
-                 order=3, cval=0, prob=1.0, **kwargs):
-        """
-            mode: it's a dict feature number -> interpolation mode
-            prob: probability of applying the rotation.
-        """
-        self.cval = cval
-        self.allowRotations = allowRotations
-        self.debug_str = debug_str
-        self.generator = generator
-        self.prob = prob
-=======
-class Transform(ABC):
->>>>>>> 3da71609
-
-    @abstractmethod
-    def __call__(self, m: np.ndarray, featureTypes: Iterable[Type[Transformable]]) -> np.ndarray:
-        pass
-
-
-class BaseTransform(Transform, ABC):
-
-    @classmethod
-    @abstractmethod
-    def is_random(cls) -> bool:
-        pass
-
-    @classmethod
-    @abstractmethod
-    def is_rotation(cls) -> bool:
-        pass
-
-    @classmethod
-    @abstractmethod
-    def global_option_type(cls) -> Type[TransformOptions]:
-        pass
-
-    @classmethod
-    @abstractmethod
-    def default_global_options(cls, phase: Phase) -> SkippableTransformOptions:
-        pass
-
-    @abstractmethod
-    def _call(self, m: np.ndarray, global_opt: TransformOptions, featureTypes: List[Type[Transformable]]) -> np.ndarray:
-        pass
-
-    @classmethod
-    def read_global_options(cls, global_options_conf: Mapping[str, Any], phase: Phase) -> SkippableTransformOptions:
-        keys = [x.lower() for x in global_options_conf.keys()]
-        assert all([x in ['train', 'test', 'val'] for x in keys])
-
-        key = repr(phase)
-        if key in global_options_conf:
-            value = global_options_conf[key]
-            if isinstance(value, str) and value.lower() == 'skipped':
-                return SkippedTransform()
-            if isinstance(value, dict):
-                return cls.global_option_type()(**value)
-            raise ValueError(value)
-        return cls.default_global_options(phase)
-
-    @classmethod
-    def validate_global_options(cls, global_options_conf: Mapping[str, Any]) -> Mapping[str, Any]:
-
-<<<<<<< HEAD
-# it's relatively slow, i.e. ~1s per patch of size 64x200x200, so use multiple workers in the DataLoader
-# remember to use spline_order=0 when transforming the labels
-class ElasticDeformation:
-    """
-    Apply elasitc deformations of 3D patches on a per-voxel mesh. Assumes ZYX axis order (or CZYX if the data is 4D).
-    Based on: https://github.com/fcalvet/image_tools/blob/master/image_augmentation.py#L62
-    """
-
-    def __init__(self, generator, spline_order, alpha=2000, sigma=50, execution_probability=0.1, apply_3d=True,
-                 **kwargs):
-        """
-        :param spline_order: the order of spline interpolation (use 0 for labeled images)
-        :param alpha: scaling factor for deformations
-        :param sigma: smoothing factor for Gaussian filter
-        :param execution_probability: probability of executing this transform
-        :param apply_3d: if True apply deformations in each axis
-        """
-        self.random_state = np.random.RandomState(seed=generator.genSeed())
-        self.spline_order = spline_order
-        self.alpha = alpha
-        self.sigma = sigma
-        self.execution_probability = execution_probability
-        self.apply_3d = apply_3d
-
-    def __call__(self, m):
-        if self.random_state.uniform() < self.execution_probability:
-            assert m.ndim in [3, 4]
-
-            if m.ndim == 3:
-                volume_shape = m.shape
-            else:
-                volume_shape = m[0].shape
-
-            if self.apply_3d:
-                dz = gaussian_filter(self.random_state.randn(*volume_shape), self.sigma, mode="reflect") * self.alpha
-            else:
-                dz = np.zeros_like(m)
-
-            dy, dx = [
-                gaussian_filter(
-                    self.random_state.randn(*volume_shape),
-                    self.sigma, mode="reflect"
-                ) * self.alpha for _ in range(2)
-            ]
-
-            z_dim, y_dim, x_dim = volume_shape
-            z, y, x = np.meshgrid(np.arange(z_dim), np.arange(y_dim), np.arange(x_dim), indexing='ij')
-            indices = z + dz, y + dy, x + dx
-
-            if m.ndim == 3:
-                return map_coordinates(m, indices, order=self.spline_order, mode='reflect')
-            else:
-                channels = [map_coordinates(c, indices, order=self.spline_order, mode='reflect') for c in m]
-                return np.stack(channels, axis=0)
-=======
-        assert all([x in ['train', 'test', 'val'] for x in global_options_conf.keys()])
-        allOptions = {}
-
-        for phase in Phase:
-            opt: SkippableTransformOptions = cls.read_global_options(global_options_conf, phase)
-            allOptions[repr(phase)] = opt.serialize()
->>>>>>> 3da71609
-
-        return allOptions
-
-    @classmethod
-    def validate_options(cls, options_conf: Mapping[str, Mapping[str, Any]]):
-        return cls.validate_global_options(options_conf)
-
-<<<<<<< HEAD
-class Standardize:
-    """
-    Apply Z-score normalization to a given input tensor, i.e. re-scaling the values to be 0-mean and 1-std.
-    """
-=======
-    def set_seed(self, seed: int) -> None:
-        self.generator.manual_seed(seed)
->>>>>>> 3da71609
-
-    def __init__(self, options_conf: Mapping[str, Any], phase: Phase, generator: MyGenerator, **kwargs):
-        self.global_options = self.read_global_options(options_conf, phase)
-        self.generator = generator
-
-    @profile
-    def __call__(self, m: np.ndarray, featureTypes: List[Type[Transformable]]) -> np.ndarray:
-        assert m.ndim == 4
-        assert m.shape[0] == len(featureTypes)
-
-        if self.global_options.skipped:
-            return m
-        else:
-            assert isinstance(self.global_options, TransformOptions)
-            ret: np.ndarray = self._call(m, self.global_options, featureTypes)
-
-        assert m.shape == ret.shape
-        return ret
-
-
-<<<<<<< HEAD
-class PercentileNormalizer:
-    def __init__(self, pmin, pmax, channelwise=False, eps=1e-10, **kwargs):
-        self.eps = eps
-        self.pmin = pmin
-        self.pmax = pmax
-        self.channelwise = channelwise
-
-    def __call__(self, m):
-        if self.channelwise:
-            axes = list(range(m.ndim))
-            # average across channels
-            axes = tuple(axes[1:])
-            pmin = np.percentile(m, self.pmin, axis=axes, keepdims=True)
-            pmax = np.percentile(m, self.pmax, axis=axes, keepdims=True)
-        else:
-            pmin = np.percentile(m, self.pmin)
-            pmax = np.percentile(m, self.pmax)
-
-        return (m - pmin) / (pmax - pmin + self.eps)
-
-
-class Normalize:
-    """
-    Apply simple min-max scaling to a given input tensor, i.e. shrinks the range of the data in a fixed range of [-1, 1].
-    """
-
-    def __init__(self, min_value, max_value, **kwargs):
-        assert max_value > min_value
-        self.min_value = min_value
-        self.value_range = max_value - min_value
-
-    def __call__(self, m):
-        norm_0_1 = (m - self.min_value) / self.value_range
-        return np.clip(2 * norm_0_1 - 1, -1, 1)
-
-
-class AdditiveGaussianNoise:
-    def __init__(self, generator, scale=(0.0, 1.0), execution_probability=0.1, **kwargs):
-        self.execution_probability = execution_probability
-        self.random_state = np.random.RandomState(seed=generator.genSeed())
-        self.scale = scale
-
-    def __call__(self, m):
-        if self.random_state.uniform() < self.execution_probability:
-            std = self.random_state.uniform(self.scale[0], self.scale[1])
-            logger.debug(f"Adding gaussian noise with std = {std}")
-            logger.debug(f"Type before noise: {m.dtype}")
-            gaussian_noise = self.random_state.normal(0, std, size=m.shape)
-            if torch.is_tensor(m):
-                # TODO This is slow, should define it directly on the GPU
-                gaussian_noise = torch.from_numpy(gaussian_noise.astype(torch_to_numpy_dtype_dict[m.dtype]))
-            else:
-                gaussian_noise = gaussian_noise.astype(m.dtype)
-            logger.debug(f"Type of noise: {gaussian_noise.dtype}")
-            ret = m + gaussian_noise
-            logger.debug(f"Type after noise: {ret.dtype}")
-            return ret
-        return m
-
-
-class AdditivePoissonNoise:
-    def __init__(self, generator, lam=(0.0, 1.0), execution_probability=0.1, **kwargs):
-        self.execution_probability = execution_probability
-        self.random_state = np.random.RandomState(seed=generator.genSeed())
-        self.lam = lam
-=======
-def all_subclasses(cls):
-    return set(cls.__subclasses__()).union(
-        [s for c in cls.__subclasses__() for s in all_subclasses(c)])
-
-
-class LocalTransform(BaseTransform, ABC):
->>>>>>> 3da71609
-
-    @classmethod
-    @abstractmethod
-    def local_option_type(cls) -> Type[TransformOptions]:
-        pass
-
-    @classmethod
-    @abstractmethod
-    def default_local_options(cls, phase: Phase, ft: Type[Transformable]) -> SkippableTransformOptions:
-        pass
-
-<<<<<<< HEAD
-class ToTensor:
-    """
-    Converts a given input numpy.ndarray into torch.Tensor. Adds additional 'channel' axis when the input is 3D
-    and expand_dims=True (use for raw data of the shape (D, H, W)).
-    """
-=======
-    @abstractmethod
-    def makeCallableSequence(self, global_opt: TransformOptions) -> Iterable[
-        Callable[[np.ndarray, TransformOptions, int], np.ndarray]]:
-        pass
->>>>>>> 3da71609
-
-    def __init__(self, options_conf: Mapping[str, Mapping[str, Any]], phase: Phase, generator: MyGenerator):
-
-        assert all(x in ['local', 'global'] for x in options_conf.keys())
-        local_options_conf = options_conf.get('local', {})
-        global_options_conf = options_conf.get('global', {})
-
-        local_options = self.read_local_options(local_options_conf, phase)
-
-        def get_local_options(t: Type[Transformable]):
-            return local_options.get(t, self.default_local_options(phase, t))
-
-<<<<<<< HEAD
-class Identity:
-    def __init__(self, **kwargs):
-        pass
-=======
-        self.get_local_options = get_local_options
->>>>>>> 3da71609
-
-        super().__init__(global_options_conf, phase, generator)
-
-    @classmethod
-    def read_local_options(cls, local_options_conf: Mapping[str, Mapping[str, Any]], phase: Phase) \
-            -> Mapping[Type[Transformable], SkippableTransformOptions]:
-
-<<<<<<< HEAD
-class LabelToTensor:
-    def __call__(self, m):
-        m = np.array(m)
-        return torch.from_numpy(m.astype(dtype='int64'))
-=======
-        keys = [x.lower() for x in local_options_conf.keys()]
-        assert all([x in ['train', 'test', 'val'] for x in keys])
->>>>>>> 3da71609
-
-        ret = {}
-        key = repr(phase).lower()
-        if key in local_options_conf:
-            assert isinstance(local_options_conf[key], dict)
-            for featureName, opt in local_options_conf[key].items():
-                featureType = get_feature_cls(featureName)
-                if isinstance(opt, str) and opt.lower() == 'skipped':
-                    ret[featureType] = SkippedTransform()
-                elif isinstance(opt, dict):
-                    t = cls.local_option_type()
-                    ret[featureType] = t(**opt)
-                else:
-                    raise ValueError(opt)
-        return ret
-
-    @classmethod
-    def validate_local_options(cls, local_options_conf: Mapping[str, Mapping[str, Any]]) -> Mapping[
-        str, Mapping[str, Any]]:
-        assert all(key.lower() in ['train', 'val', 'test'] for key in local_options_conf.keys())
-
-        allOptions = {}
-        for phase in Phase:
-            allOptions[repr(phase)] = {}
-
-            local_options: Mapping[Type[Transformable], SkippableTransformOptions] = \
-                cls.read_local_options(local_options_conf, phase)
-
-            for featureType in all_subclasses(Transformable):
-                if not inspect.isabstract(featureType):
-                    featureName = featureType.__name__
-                    if featureName == 'ComposedFeatures':
-                        continue
-                    assert featureName not in allOptions[repr(phase)]
-                    allOptions[repr(phase)][featureName] = local_options.get(featureType,
-                                                                             cls.default_local_options(phase,
-                                                                                                       featureType)).serialize()
-
-        return allOptions
-
-    @classmethod
-    def validate_options(cls, options_conf: Mapping[str, Mapping[str, Any]]):
-        assert all(x in ['local', 'global'] for x in options_conf.keys())
-        local_options_conf = options_conf.get('local', {})
-        global_options_conf = options_conf.get('global', {})
-        return {
-            'local': cls.validate_local_options(local_options_conf),
-            'global': cls.validate_global_options(global_options_conf)
-        }
-
-    @profile
-    def _call(self, m: np.ndarray, global_opt: TransformOptions, featureTypes: List[Type[Transformable]]) -> np.ndarray:
-
-        for fun in self.makeCallableSequence(global_opt):
-            channels = []
-            for c, featureType in zip(range(m.shape[0]), featureTypes):
-                opt = self.get_local_options(featureType)
-                if opt.skipped:
-                    channels.append(m[c])
-                else:
-                    m3d = fun(m[c], opt, c)
-                    assert m3d.shape == m[c].shape
-                    channels.append(m3d)
-            m = np.stack(channels, axis=0)
-
-        return m
-
-
-class ComposedTransform(Transform, ABC):
-    def __init__(self, transformer_classes: Iterable[Type[BaseTransform]], conf_options: Iterable[Mapping[str, Any]],
-                 common_config: Mapping[str, Any], phase: Phase, seed: int, dtype=np.float32, convert_to_torch=True):
-
-        self.dtype = dtype
-        self.convert_to_torch = convert_to_torch
-        self.transforms = []
-
-        args = []
-
-        for i, (cls, options_conf) in enumerate(zip(transformer_classes, conf_options)):
-            iseed = seed + i
-            config = {**common_config,
-                      **{'generator': MyGenerator().manual_seed(iseed)}
-                      }
-            args.append((cls, options_conf, phase, iseed))
-            self.transforms.append(cls(options_conf=options_conf, phase=phase, **config))
-
-        self.state = common_config, self.dtype, self.convert_to_torch, args
-
-    # FIXME This is probably bugged if we pickle after calling the first time
-    def __getstate__(self):
-        return self.state
-
-    def __setstate__(self, state):
-        # logger.warning(f'Pickling the {type(self).__name__} instance - This has not been properly tested')
-        self.transforms = []
-        common_config, self.dtype, self.convert_to_torch, args = state
-        for i, (cls, options_conf, phase, iseed) in enumerate(args):
-            config = {**common_config,
-                      **{'generator': MyGenerator().manual_seed(iseed)}
-                      }
-            self.transforms.append(cls(options_conf=options_conf, phase=phase, **config))
-
-    # FIXME Should also update the state
-    def set_seeds(self, seed: int) -> None:
-        for i, t in enumerate(self.transforms):
-            t.set_seed(seed + i)
-
-    @profile
-    def __call__(self, m: np.ndarray, featureTypes: List[Type[Transformable]]) -> Union[torch.Tensor, np.ndarray]:
-        assert m.ndim == 4
-        for trans in self.transforms:
-            m = trans(m, featureTypes)
-        assert m.ndim == 4
-        if self.convert_to_torch:
-            return torch.from_numpy(m.astype(dtype=self.dtype))
-        else:
-            return m
+import dataclasses
+from dataclasses import dataclass
+from pytorch3dunet.unet3d.utils import Phase
+from abc import ABC, abstractmethod
+from pytorch3dunet.datasets.featurizer import Transformable, get_feature_cls
+from typing import List, Type, Iterable, Any, Callable, Mapping, Union
+import torch
+import numpy as np
+from pytorch3dunet.unet3d.utils import get_logger
+import inspect
+from pytorch3dunet.unet3d.utils import profile
+
+MAX_SEED = 2 ** 32 - 1
+GLOBAL_RANDOM_STATE = np.random.RandomState(47)
+
+logger = get_logger('Transformer')
+
+
+class MyGenerator(torch.Generator):
+    def gen_seed(self):
+        return torch.randint(generator=self, high=MAX_SEED, size=(1,)).item()
+
+
+class SkippableTransformOptions(ABC):
+    @abstractmethod
+    def serialize(self):
+        pass
+
+    @staticmethod
+    @property
+    @abstractmethod
+    def skipped() -> bool:
+        pass
+
+
+@dataclass(frozen=True)
+class TransformOptions(SkippableTransformOptions, ABC):
+    skipped = False
+
+    def serialize(self):
+        return dataclasses.asdict(self)
+
+
+class SkippedTransform(SkippableTransformOptions):
+    skipped = True
+
+    def serialize(self):
+        return 'Skipped'
+
+
+class Transform(ABC):
+
+    @abstractmethod
+    def __call__(self, m: np.ndarray, featureTypes: Iterable[Type[Transformable]]) -> np.ndarray:
+        pass
+
+
+class BaseTransform(Transform, ABC):
+
+    @classmethod
+    @abstractmethod
+    def is_random(cls) -> bool:
+        pass
+
+    @classmethod
+    @abstractmethod
+    def is_rotation(cls) -> bool:
+        pass
+
+    @classmethod
+    @abstractmethod
+    def global_option_type(cls) -> Type[TransformOptions]:
+        pass
+
+    @classmethod
+    @abstractmethod
+    def default_global_options(cls, phase: Phase) -> SkippableTransformOptions:
+        pass
+
+    @abstractmethod
+    def _call(self, m: np.ndarray, global_opt: TransformOptions, featureTypes: List[Type[Transformable]]) -> np.ndarray:
+        pass
+
+    @classmethod
+    def read_global_options(cls, global_options_conf: Mapping[str, Any], phase: Phase) -> SkippableTransformOptions:
+        keys = [x.lower() for x in global_options_conf.keys()]
+        assert all([x in ['train', 'test', 'val'] for x in keys])
+
+        key = repr(phase)
+        if key in global_options_conf:
+            value = global_options_conf[key]
+            if isinstance(value, str) and value.lower() == 'skipped':
+                return SkippedTransform()
+            if isinstance(value, dict):
+                return cls.global_option_type()(**value)
+            raise ValueError(value)
+        return cls.default_global_options(phase)
+
+    @classmethod
+    def validate_global_options(cls, global_options_conf: Mapping[str, Any]) -> Mapping[str, Any]:
+
+        assert all([x in ['train', 'test', 'val'] for x in global_options_conf.keys()])
+        allOptions = {}
+
+        for phase in Phase:
+            opt: SkippableTransformOptions = cls.read_global_options(global_options_conf, phase)
+            allOptions[repr(phase)] = opt.serialize()
+
+        return allOptions
+
+    @classmethod
+    def validate_options(cls, options_conf: Mapping[str, Mapping[str, Any]]):
+        return cls.validate_global_options(options_conf)
+
+    def set_seed(self, seed: int) -> None:
+        self.generator.manual_seed(seed)
+
+    def __init__(self, options_conf: Mapping[str, Any], phase: Phase, generator: MyGenerator, **kwargs):
+        self.global_options = self.read_global_options(options_conf, phase)
+        self.generator = generator
+
+    @profile
+    def __call__(self, m: np.ndarray, featureTypes: List[Type[Transformable]]) -> np.ndarray:
+        assert m.ndim == 4
+        assert m.shape[0] == len(featureTypes)
+
+        if self.global_options.skipped:
+            return m
+        else:
+            assert isinstance(self.global_options, TransformOptions)
+            ret: np.ndarray = self._call(m, self.global_options, featureTypes)
+
+        assert m.shape == ret.shape
+        return ret
+
+
+def all_subclasses(cls):
+    return set(cls.__subclasses__()).union(
+        [s for c in cls.__subclasses__() for s in all_subclasses(c)])
+
+
+class LocalTransform(BaseTransform, ABC):
+
+    @classmethod
+    @abstractmethod
+    def local_option_type(cls) -> Type[TransformOptions]:
+        pass
+
+    @classmethod
+    @abstractmethod
+    def default_local_options(cls, phase: Phase, ft: Type[Transformable]) -> SkippableTransformOptions:
+        pass
+
+    @abstractmethod
+    def makeCallableSequence(self, global_opt: TransformOptions) -> Iterable[
+        Callable[[np.ndarray, TransformOptions, int], np.ndarray]]:
+        pass
+
+    def __init__(self, options_conf: Mapping[str, Mapping[str, Any]], phase: Phase, generator: MyGenerator):
+
+        assert all(x in ['local', 'global'] for x in options_conf.keys())
+        local_options_conf = options_conf.get('local', {})
+        global_options_conf = options_conf.get('global', {})
+
+        local_options = self.read_local_options(local_options_conf, phase)
+
+        def get_local_options(t: Type[Transformable]):
+            return local_options.get(t, self.default_local_options(phase, t))
+
+        self.get_local_options = get_local_options
+
+        super().__init__(global_options_conf, phase, generator)
+
+    @classmethod
+    def read_local_options(cls, local_options_conf: Mapping[str, Mapping[str, Any]], phase: Phase) \
+            -> Mapping[Type[Transformable], SkippableTransformOptions]:
+
+        keys = [x.lower() for x in local_options_conf.keys()]
+        assert all([x in ['train', 'test', 'val'] for x in keys])
+
+        ret = {}
+        key = repr(phase).lower()
+        if key in local_options_conf:
+            assert isinstance(local_options_conf[key], dict)
+            for featureName, opt in local_options_conf[key].items():
+                featureType = get_feature_cls(featureName)
+                if isinstance(opt, str) and opt.lower() == 'skipped':
+                    ret[featureType] = SkippedTransform()
+                elif isinstance(opt, dict):
+                    t = cls.local_option_type()
+                    ret[featureType] = t(**opt)
+                else:
+                    raise ValueError(opt)
+        return ret
+
+    @classmethod
+    def validate_local_options(cls, local_options_conf: Mapping[str, Mapping[str, Any]]) -> Mapping[
+        str, Mapping[str, Any]]:
+        assert all(key.lower() in ['train', 'val', 'test'] for key in local_options_conf.keys())
+
+        allOptions = {}
+        for phase in Phase:
+            allOptions[repr(phase)] = {}
+
+            local_options: Mapping[Type[Transformable], SkippableTransformOptions] = \
+                cls.read_local_options(local_options_conf, phase)
+
+            for featureType in all_subclasses(Transformable):
+                if not inspect.isabstract(featureType):
+                    featureName = featureType.__name__
+                    if featureName == 'ComposedFeatures':
+                        continue
+                    assert featureName not in allOptions[repr(phase)]
+                    allOptions[repr(phase)][featureName] = local_options.get(featureType,
+                                                                             cls.default_local_options(phase,
+                                                                                                       featureType)).serialize()
+
+        return allOptions
+
+    @classmethod
+    def validate_options(cls, options_conf: Mapping[str, Mapping[str, Any]]):
+        assert all(x in ['local', 'global'] for x in options_conf.keys())
+        local_options_conf = options_conf.get('local', {})
+        global_options_conf = options_conf.get('global', {})
+        return {
+            'local': cls.validate_local_options(local_options_conf),
+            'global': cls.validate_global_options(global_options_conf)
+        }
+
+    @profile
+    def _call(self, m: np.ndarray, global_opt: TransformOptions, featureTypes: List[Type[Transformable]]) -> np.ndarray:
+
+        for fun in self.makeCallableSequence(global_opt):
+            channels = []
+            for c, featureType in zip(range(m.shape[0]), featureTypes):
+                opt = self.get_local_options(featureType)
+                if opt.skipped:
+                    channels.append(m[c])
+                else:
+                    m3d = fun(m[c], opt, c)
+                    assert m3d.shape == m[c].shape
+                    channels.append(m3d)
+            m = np.stack(channels, axis=0)
+
+        return m
+
+
+class ComposedTransform(Transform, ABC):
+    def __init__(self, transformer_classes: Iterable[Type[BaseTransform]], conf_options: Iterable[Mapping[str, Any]],
+                 common_config: Mapping[str, Any], phase: Phase, seed: int, dtype=np.float32, convert_to_torch=True):
+
+        self.dtype = dtype
+        self.convert_to_torch = convert_to_torch
+        self.transforms = []
+
+        args = []
+
+        for i, (cls, options_conf) in enumerate(zip(transformer_classes, conf_options)):
+            iseed = seed + i
+            config = {**common_config,
+                      **{'generator': MyGenerator().manual_seed(iseed)}
+                      }
+            args.append((cls, options_conf, phase, iseed))
+            self.transforms.append(cls(options_conf=options_conf, phase=phase, **config))
+
+        self.state = common_config, self.dtype, self.convert_to_torch, args
+
+    # FIXME This is probably bugged if we pickle after calling the first time
+    def __getstate__(self):
+        return self.state
+
+    def __setstate__(self, state):
+        # logger.warning(f'Pickling the {type(self).__name__} instance - This has not been properly tested')
+        self.transforms = []
+        common_config, self.dtype, self.convert_to_torch, args = state
+        for i, (cls, options_conf, phase, iseed) in enumerate(args):
+            config = {**common_config,
+                      **{'generator': MyGenerator().manual_seed(iseed)}
+                      }
+            self.transforms.append(cls(options_conf=options_conf, phase=phase, **config))
+
+    # FIXME Should also update the state
+    def set_seeds(self, seed: int) -> None:
+        for i, t in enumerate(self.transforms):
+            t.set_seed(seed + i)
+
+    @profile
+    def __call__(self, m: np.ndarray, featureTypes: List[Type[Transformable]]) -> Union[torch.Tensor, np.ndarray]:
+        assert m.ndim == 4
+        for trans in self.transforms:
+            m = trans(m, featureTypes)
+        assert m.ndim == 4
+        if self.convert_to_torch:
+            return torch.from_numpy(m.astype(dtype=self.dtype))
+        else:
+            return m
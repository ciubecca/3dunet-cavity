import importlib

import torch.nn as nn
import torch

from pytorch3dunet.unet3d.buildingblocks import DoubleConv, ExtResNetBlock, create_encoders, \
    create_decoders
from pytorch3dunet.unet3d.utils import number_of_features_per_level
<<<<<<< HEAD
=======
from pytorch3dunet.datasets.featurizer import BaseFeatureList
>>>>>>> 3da71609


class Abstract3DUNet(nn.Module):
    """
    Base class for standard and residual UNet.

    Args:
        in_channels (int): number of input channels
        out_channels (int): number of output segmentation masks;
            Note that that the of out_channels might correspond to either
            different semantic classes or to different binary segmentation mask.
            It's up to the user of the class to interpret the out_channels and
            use the proper loss criterion during training (i.e. CrossEntropyLoss (multi-class)
            or BCEWithLogitsLoss (two-class) respectively)
        f_maps (int, tuple): number of feature maps at each level of the encoder; if it's an integer the number
            of feature maps is given by the geometric progression: f_maps ^ k, k=1,2,3,4
        final_sigmoid (bool): if True apply element-wise nn.Sigmoid after the
            final 1x1 convolution, otherwise apply nn.Softmax. MUST be True if nn.BCELoss (two-class) is used
            to train the model. MUST be False if nn.CrossEntropyLoss (multi-class) is used to train the model.
        basic_module: basic model for the encoder/decoder (DoubleConv, ExtResNetBlock, ....)
        layer_order (string): determines the order of layers
            in `SingleConv` module. e.g. 'crg' stands for Conv3d+ReLU+GroupNorm3d.
            See `SingleConv` for more info
        num_groups (int): number of groups for the GroupNorm
        num_levels (int): number of levels in the encoder/decoder path (applied only if f_maps is an int)
        is_segmentation (bool): if True (semantic segmentation problem) Sigmoid/Softmax normalization is applied
            after the final convolution; if False (regression problem) the normalization layer is skipped at the end
        testing (bool): if True (testing mode) the `final_activation` (if present, i.e. `is_segmentation=true`)
            will be applied as the last operation during the forward pass; if False the model is in training mode
            and the `final_activation` (even if present) won't be applied; default: False
        conv_kernel_size (int or tuple): size of the convolving kernel in the basic_module
        pool_kernel_size (int or tuple): the size of the window
        conv_padding (int or tuple): add zero-padding added to all three sides of the input
    """

    def __init__(self, in_channels, out_channels, final_sigmoid, basic_module, f_maps=64, layer_order='gcr',
                 num_groups=8, num_levels=4, is_segmentation=True, testing=False,
                 conv_kernel_size=3, pool_kernel_size=2, conv_padding=1, **kwargs):
        super(Abstract3DUNet, self).__init__()

        self.testing = testing

        if isinstance(f_maps, int):
            f_maps = number_of_features_per_level(f_maps, num_levels=num_levels)

        assert isinstance(f_maps, list) or isinstance(f_maps, tuple)
        assert len(f_maps) > 1, "Required at least 2 levels in the U-Net"

        # create encoder path
        self.encoders = create_encoders(in_channels, f_maps, basic_module, conv_kernel_size, conv_padding, layer_order,
                                        num_groups, pool_kernel_size)

        # create decoder path
        self.decoders = create_decoders(f_maps, basic_module, conv_kernel_size, conv_padding, layer_order, num_groups,
                                        upsample=True)

        # in the last layer a 1×1 convolution reduces the number of output
        # channels to the number of labels
        self.final_conv = nn.Conv3d(f_maps[0], out_channels, 1)

        if is_segmentation:
            # semantic segmentation problem
            if final_sigmoid:
                self.final_activation = nn.Sigmoid()
            else:
                self.final_activation = nn.Softmax(dim=1)
        else:
            # regression problem
            self.final_activation = None

    def forward(self, x):
        # encoder part
        encoders_features = []
        for encoder in self.encoders:
            x = encoder(x)
            # reverse the encoder outputs to be aligned with the decoder
            encoders_features.insert(0, x)

        # remove the last encoder's output from the list
        # !!remember: it's the 1st in the list
        encoders_features = encoders_features[1:]

        # decoder part
        for decoder, encoder_features in zip(self.decoders, encoders_features):
            # pass the output from the corresponding encoder and the output
            # of the previous decoder
            x = decoder(encoder_features, x)

        x = self.final_conv(x)

        # apply final_activation (i.e. Sigmoid or Softmax) only during prediction. During training the network outputs
        # logits and it's up to the user to normalize it before visualising with tensorboard or computing validation metric
        if self.testing and self.final_activation is not None:
            x = self.final_activation(x)

        return x

class LogisticRegression(torch.nn.Module):
    def __init__(self, **kwargs):
        super(LogisticRegression, self).__init__()
        # Pixel wise
        self.linear = nn.Linear(1, 1)

    def forward(self, x):
        xin = x.flatten()[:,None]
        output = torch.sigmoid(self.linear(xin))
        return output.reshape(x.shape)

class PixelWiseModel(nn.Module):
    """
    Baseline class for pixelwise models
    Args:
    """
    def __init__(self, const, **kwargs):
        super(PixelWiseModel, self).__init__()
        self.const = const

    def forward(self, x):
        # encoder part
        ret = torch.zeros_like(x)
        ret[:] = self.const
        return ret

class UNet3D(Abstract3DUNet):
    """
    3DUnet model from
    `"3D U-Net: Learning Dense Volumetric Segmentation from Sparse Annotation"
        <https://arxiv.org/pdf/1606.06650.pdf>`.

    Uses `DoubleConv` as a basic_module and nearest neighbor upsampling in the decoder
    """

    def __init__(self, in_channels, out_channels, final_sigmoid=True, f_maps=64, layer_order='gcr',
                 num_groups=8, num_levels=4, is_segmentation=True, conv_padding=1, **kwargs):
        super(UNet3D, self).__init__(in_channels=in_channels,
                                     out_channels=out_channels,
                                     final_sigmoid=final_sigmoid,
                                     basic_module=DoubleConv,
                                     f_maps=f_maps,
                                     layer_order=layer_order,
                                     num_groups=num_groups,
                                     num_levels=num_levels,
                                     is_segmentation=is_segmentation,
                                     conv_padding=conv_padding,
                                     **kwargs)


class ResidualUNet3D(Abstract3DUNet):
    """
    Residual 3DUnet model implementation based on https://arxiv.org/pdf/1706.00120.pdf.
    Uses ExtResNetBlock as a basic building block, summation joining instead
    of concatenation joining and transposed convolutions for upsampling (watch out for block artifacts).
    Since the model effectively becomes a residual net, in theory it allows for deeper UNet.
    """

    def __init__(self, in_channels, out_channels, final_sigmoid=True, f_maps=64, layer_order='gcr',
                 num_groups=8, num_levels=5, is_segmentation=True, conv_padding=1, **kwargs):
        super(ResidualUNet3D, self).__init__(in_channels=in_channels,
                                             out_channels=out_channels,
                                             final_sigmoid=final_sigmoid,
                                             basic_module=ExtResNetBlock,
                                             f_maps=f_maps,
                                             layer_order=layer_order,
                                             num_groups=num_groups,
                                             num_levels=num_levels,
                                             is_segmentation=is_segmentation,
                                             conv_padding=conv_padding,
                                             **kwargs)


def get_model(model_config):
    def _model_class(class_name):
        modules = ['pytorch3dunet.unet3d.model']
        for module in modules:
            m = importlib.import_module(module)
            clazz = getattr(m, class_name, None)
            if clazz is not None:
                return clazz

    model_class = _model_class(model_config['name'])
    return model_class(**model_config)<|MERGE_RESOLUTION|>--- conflicted
+++ resolved
@@ -1,193 +1,191 @@
-import importlib
-
-import torch.nn as nn
-import torch
-
-from pytorch3dunet.unet3d.buildingblocks import DoubleConv, ExtResNetBlock, create_encoders, \
-    create_decoders
-from pytorch3dunet.unet3d.utils import number_of_features_per_level
-<<<<<<< HEAD
-=======
-from pytorch3dunet.datasets.featurizer import BaseFeatureList
->>>>>>> 3da71609
-
-
-class Abstract3DUNet(nn.Module):
-    """
-    Base class for standard and residual UNet.
-
-    Args:
-        in_channels (int): number of input channels
-        out_channels (int): number of output segmentation masks;
-            Note that that the of out_channels might correspond to either
-            different semantic classes or to different binary segmentation mask.
-            It's up to the user of the class to interpret the out_channels and
-            use the proper loss criterion during training (i.e. CrossEntropyLoss (multi-class)
-            or BCEWithLogitsLoss (two-class) respectively)
-        f_maps (int, tuple): number of feature maps at each level of the encoder; if it's an integer the number
-            of feature maps is given by the geometric progression: f_maps ^ k, k=1,2,3,4
-        final_sigmoid (bool): if True apply element-wise nn.Sigmoid after the
-            final 1x1 convolution, otherwise apply nn.Softmax. MUST be True if nn.BCELoss (two-class) is used
-            to train the model. MUST be False if nn.CrossEntropyLoss (multi-class) is used to train the model.
-        basic_module: basic model for the encoder/decoder (DoubleConv, ExtResNetBlock, ....)
-        layer_order (string): determines the order of layers
-            in `SingleConv` module. e.g. 'crg' stands for Conv3d+ReLU+GroupNorm3d.
-            See `SingleConv` for more info
-        num_groups (int): number of groups for the GroupNorm
-        num_levels (int): number of levels in the encoder/decoder path (applied only if f_maps is an int)
-        is_segmentation (bool): if True (semantic segmentation problem) Sigmoid/Softmax normalization is applied
-            after the final convolution; if False (regression problem) the normalization layer is skipped at the end
-        testing (bool): if True (testing mode) the `final_activation` (if present, i.e. `is_segmentation=true`)
-            will be applied as the last operation during the forward pass; if False the model is in training mode
-            and the `final_activation` (even if present) won't be applied; default: False
-        conv_kernel_size (int or tuple): size of the convolving kernel in the basic_module
-        pool_kernel_size (int or tuple): the size of the window
-        conv_padding (int or tuple): add zero-padding added to all three sides of the input
-    """
-
-    def __init__(self, in_channels, out_channels, final_sigmoid, basic_module, f_maps=64, layer_order='gcr',
-                 num_groups=8, num_levels=4, is_segmentation=True, testing=False,
-                 conv_kernel_size=3, pool_kernel_size=2, conv_padding=1, **kwargs):
-        super(Abstract3DUNet, self).__init__()
-
-        self.testing = testing
-
-        if isinstance(f_maps, int):
-            f_maps = number_of_features_per_level(f_maps, num_levels=num_levels)
-
-        assert isinstance(f_maps, list) or isinstance(f_maps, tuple)
-        assert len(f_maps) > 1, "Required at least 2 levels in the U-Net"
-
-        # create encoder path
-        self.encoders = create_encoders(in_channels, f_maps, basic_module, conv_kernel_size, conv_padding, layer_order,
-                                        num_groups, pool_kernel_size)
-
-        # create decoder path
-        self.decoders = create_decoders(f_maps, basic_module, conv_kernel_size, conv_padding, layer_order, num_groups,
-                                        upsample=True)
-
-        # in the last layer a 1×1 convolution reduces the number of output
-        # channels to the number of labels
-        self.final_conv = nn.Conv3d(f_maps[0], out_channels, 1)
-
-        if is_segmentation:
-            # semantic segmentation problem
-            if final_sigmoid:
-                self.final_activation = nn.Sigmoid()
-            else:
-                self.final_activation = nn.Softmax(dim=1)
-        else:
-            # regression problem
-            self.final_activation = None
-
-    def forward(self, x):
-        # encoder part
-        encoders_features = []
-        for encoder in self.encoders:
-            x = encoder(x)
-            # reverse the encoder outputs to be aligned with the decoder
-            encoders_features.insert(0, x)
-
-        # remove the last encoder's output from the list
-        # !!remember: it's the 1st in the list
-        encoders_features = encoders_features[1:]
-
-        # decoder part
-        for decoder, encoder_features in zip(self.decoders, encoders_features):
-            # pass the output from the corresponding encoder and the output
-            # of the previous decoder
-            x = decoder(encoder_features, x)
-
-        x = self.final_conv(x)
-
-        # apply final_activation (i.e. Sigmoid or Softmax) only during prediction. During training the network outputs
-        # logits and it's up to the user to normalize it before visualising with tensorboard or computing validation metric
-        if self.testing and self.final_activation is not None:
-            x = self.final_activation(x)
-
-        return x
-
-class LogisticRegression(torch.nn.Module):
-    def __init__(self, **kwargs):
-        super(LogisticRegression, self).__init__()
-        # Pixel wise
-        self.linear = nn.Linear(1, 1)
-
-    def forward(self, x):
-        xin = x.flatten()[:,None]
-        output = torch.sigmoid(self.linear(xin))
-        return output.reshape(x.shape)
-
-class PixelWiseModel(nn.Module):
-    """
-    Baseline class for pixelwise models
-    Args:
-    """
-    def __init__(self, const, **kwargs):
-        super(PixelWiseModel, self).__init__()
-        self.const = const
-
-    def forward(self, x):
-        # encoder part
-        ret = torch.zeros_like(x)
-        ret[:] = self.const
-        return ret
-
-class UNet3D(Abstract3DUNet):
-    """
-    3DUnet model from
-    `"3D U-Net: Learning Dense Volumetric Segmentation from Sparse Annotation"
-        <https://arxiv.org/pdf/1606.06650.pdf>`.
-
-    Uses `DoubleConv` as a basic_module and nearest neighbor upsampling in the decoder
-    """
-
-    def __init__(self, in_channels, out_channels, final_sigmoid=True, f_maps=64, layer_order='gcr',
-                 num_groups=8, num_levels=4, is_segmentation=True, conv_padding=1, **kwargs):
-        super(UNet3D, self).__init__(in_channels=in_channels,
-                                     out_channels=out_channels,
-                                     final_sigmoid=final_sigmoid,
-                                     basic_module=DoubleConv,
-                                     f_maps=f_maps,
-                                     layer_order=layer_order,
-                                     num_groups=num_groups,
-                                     num_levels=num_levels,
-                                     is_segmentation=is_segmentation,
-                                     conv_padding=conv_padding,
-                                     **kwargs)
-
-
-class ResidualUNet3D(Abstract3DUNet):
-    """
-    Residual 3DUnet model implementation based on https://arxiv.org/pdf/1706.00120.pdf.
-    Uses ExtResNetBlock as a basic building block, summation joining instead
-    of concatenation joining and transposed convolutions for upsampling (watch out for block artifacts).
-    Since the model effectively becomes a residual net, in theory it allows for deeper UNet.
-    """
-
-    def __init__(self, in_channels, out_channels, final_sigmoid=True, f_maps=64, layer_order='gcr',
-                 num_groups=8, num_levels=5, is_segmentation=True, conv_padding=1, **kwargs):
-        super(ResidualUNet3D, self).__init__(in_channels=in_channels,
-                                             out_channels=out_channels,
-                                             final_sigmoid=final_sigmoid,
-                                             basic_module=ExtResNetBlock,
-                                             f_maps=f_maps,
-                                             layer_order=layer_order,
-                                             num_groups=num_groups,
-                                             num_levels=num_levels,
-                                             is_segmentation=is_segmentation,
-                                             conv_padding=conv_padding,
-                                             **kwargs)
-
-
-def get_model(model_config):
-    def _model_class(class_name):
-        modules = ['pytorch3dunet.unet3d.model']
-        for module in modules:
-            m = importlib.import_module(module)
-            clazz = getattr(m, class_name, None)
-            if clazz is not None:
-                return clazz
-
-    model_class = _model_class(model_config['name'])
-    return model_class(**model_config)+import importlib
+
+import torch.nn as nn
+import torch
+
+from pytorch3dunet.unet3d.buildingblocks import DoubleConv, ExtResNetBlock, create_encoders, \
+    create_decoders
+from pytorch3dunet.unet3d.utils import number_of_features_per_level
+from pytorch3dunet.datasets.featurizer import BaseFeatureList
+
+
+class Abstract3DUNet(nn.Module):
+    """
+    Base class for standard and residual UNet.
+
+    Args:
+        in_channels (int): number of input channels
+        out_channels (int): number of output segmentation masks;
+            Note that that the of out_channels might correspond to either
+            different semantic classes or to different binary segmentation mask.
+            It's up to the user of the class to interpret the out_channels and
+            use the proper loss criterion during training (i.e. CrossEntropyLoss (multi-class)
+            or BCEWithLogitsLoss (two-class) respectively)
+        f_maps (int, tuple): number of feature maps at each level of the encoder; if it's an integer the number
+            of feature maps is given by the geometric progression: f_maps ^ k, k=1,2,3,4
+        final_sigmoid (bool): if True apply element-wise nn.Sigmoid after the
+            final 1x1 convolution, otherwise apply nn.Softmax. MUST be True if nn.BCELoss (two-class) is used
+            to train the model. MUST be False if nn.CrossEntropyLoss (multi-class) is used to train the model.
+        basic_module: basic model for the encoder/decoder (DoubleConv, ExtResNetBlock, ....)
+        layer_order (string): determines the order of layers
+            in `SingleConv` module. e.g. 'crg' stands for Conv3d+ReLU+GroupNorm3d.
+            See `SingleConv` for more info
+        num_groups (int): number of groups for the GroupNorm
+        num_levels (int): number of levels in the encoder/decoder path (applied only if f_maps is an int)
+        is_segmentation (bool): if True (semantic segmentation problem) Sigmoid/Softmax normalization is applied
+            after the final convolution; if False (regression problem) the normalization layer is skipped at the end
+        testing (bool): if True (testing mode) the `final_activation` (if present, i.e. `is_segmentation=true`)
+            will be applied as the last operation during the forward pass; if False the model is in training mode
+            and the `final_activation` (even if present) won't be applied; default: False
+        conv_kernel_size (int or tuple): size of the convolving kernel in the basic_module
+        pool_kernel_size (int or tuple): the size of the window
+        conv_padding (int or tuple): add zero-padding added to all three sides of the input
+    """
+
+    def __init__(self, in_channels, out_channels, final_sigmoid, basic_module, f_maps=64, layer_order='gcr',
+                 num_groups=8, num_levels=4, is_segmentation=True, testing=False,
+                 conv_kernel_size=3, pool_kernel_size=2, conv_padding=1, **kwargs):
+        super(Abstract3DUNet, self).__init__()
+
+        self.testing = testing
+
+        if isinstance(f_maps, int):
+            f_maps = number_of_features_per_level(f_maps, num_levels=num_levels)
+
+        assert isinstance(f_maps, list) or isinstance(f_maps, tuple)
+        assert len(f_maps) > 1, "Required at least 2 levels in the U-Net"
+
+        # create encoder path
+        self.encoders = create_encoders(in_channels, f_maps, basic_module, conv_kernel_size, conv_padding, layer_order,
+                                        num_groups, pool_kernel_size)
+
+        # create decoder path
+        self.decoders = create_decoders(f_maps, basic_module, conv_kernel_size, conv_padding, layer_order, num_groups,
+                                        upsample=True)
+
+        # in the last layer a 1×1 convolution reduces the number of output
+        # channels to the number of labels
+        self.final_conv = nn.Conv3d(f_maps[0], out_channels, 1)
+
+        if is_segmentation:
+            # semantic segmentation problem
+            if final_sigmoid:
+                self.final_activation = nn.Sigmoid()
+            else:
+                self.final_activation = nn.Softmax(dim=1)
+        else:
+            # regression problem
+            self.final_activation = None
+
+    def forward(self, x):
+        # encoder part
+        encoders_features = []
+        for encoder in self.encoders:
+            x = encoder(x)
+            # reverse the encoder outputs to be aligned with the decoder
+            encoders_features.insert(0, x)
+
+        # remove the last encoder's output from the list
+        # !!remember: it's the 1st in the list
+        encoders_features = encoders_features[1:]
+
+        # decoder part
+        for decoder, encoder_features in zip(self.decoders, encoders_features):
+            # pass the output from the corresponding encoder and the output
+            # of the previous decoder
+            x = decoder(encoder_features, x)
+
+        x = self.final_conv(x)
+
+        # apply final_activation (i.e. Sigmoid or Softmax) only during prediction. During training the network outputs
+        # logits and it's up to the user to normalize it before visualising with tensorboard or computing validation metric
+        if self.testing and self.final_activation is not None:
+            x = self.final_activation(x)
+
+        return x
+
+class LogisticRegression(torch.nn.Module):
+    def __init__(self, **kwargs):
+        super(LogisticRegression, self).__init__()
+        # Pixel wise
+        self.linear = nn.Linear(1, 1)
+
+    def forward(self, x):
+        xin = x.flatten()[:,None]
+        output = torch.sigmoid(self.linear(xin))
+        return output.reshape(x.shape)
+
+class PixelWiseModel(nn.Module):
+    """
+    Baseline class for pixelwise models
+    Args:
+    """
+    def __init__(self, const, **kwargs):
+        super(PixelWiseModel, self).__init__()
+        self.const = const
+
+    def forward(self, x):
+        # encoder part
+        ret = torch.zeros_like(x)
+        ret[:] = self.const
+        return ret
+
+class UNet3D(Abstract3DUNet):
+    """
+    3DUnet model from
+    `"3D U-Net: Learning Dense Volumetric Segmentation from Sparse Annotation"
+        <https://arxiv.org/pdf/1606.06650.pdf>`.
+
+    Uses `DoubleConv` as a basic_module and nearest neighbor upsampling in the decoder
+    """
+
+    def __init__(self, in_channels, out_channels, final_sigmoid=True, f_maps=64, layer_order='gcr',
+                 num_groups=8, num_levels=4, is_segmentation=True, conv_padding=1, **kwargs):
+        super(UNet3D, self).__init__(in_channels=in_channels,
+                                     out_channels=out_channels,
+                                     final_sigmoid=final_sigmoid,
+                                     basic_module=DoubleConv,
+                                     f_maps=f_maps,
+                                     layer_order=layer_order,
+                                     num_groups=num_groups,
+                                     num_levels=num_levels,
+                                     is_segmentation=is_segmentation,
+                                     conv_padding=conv_padding,
+                                     **kwargs)
+
+
+class ResidualUNet3D(Abstract3DUNet):
+    """
+    Residual 3DUnet model implementation based on https://arxiv.org/pdf/1706.00120.pdf.
+    Uses ExtResNetBlock as a basic building block, summation joining instead
+    of concatenation joining and transposed convolutions for upsampling (watch out for block artifacts).
+    Since the model effectively becomes a residual net, in theory it allows for deeper UNet.
+    """
+
+    def __init__(self, in_channels, out_channels, final_sigmoid=True, f_maps=64, layer_order='gcr',
+                 num_groups=8, num_levels=5, is_segmentation=True, conv_padding=1, **kwargs):
+        super(ResidualUNet3D, self).__init__(in_channels=in_channels,
+                                             out_channels=out_channels,
+                                             final_sigmoid=final_sigmoid,
+                                             basic_module=ExtResNetBlock,
+                                             f_maps=f_maps,
+                                             layer_order=layer_order,
+                                             num_groups=num_groups,
+                                             num_levels=num_levels,
+                                             is_segmentation=is_segmentation,
+                                             conv_padding=conv_padding,
+                                             **kwargs)
+
+
+def get_model(features: BaseFeatureList, model_config):
+    def _model_class(class_name):
+        modules = ['pytorch3dunet.unet3d.model']
+        for module in modules:
+            m = importlib.import_module(module)
+            clazz = getattr(m, class_name, None)
+            if clazz is not None:
+                return clazz
+
+    model_class = _model_class(model_config['name'])
+    in_channels = features.num_features
+    return model_class(in_channels=in_channels, **model_config)